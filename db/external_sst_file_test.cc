//  Copyright (c) 2011-present, Facebook, Inc.  All rights reserved.
//  This source code is licensed under both the GPLv2 (found in the
//  COPYING file in the root directory) and Apache 2.0 License
//  (found in the LICENSE.Apache file in the root directory).

#ifndef ROCKSDB_LITE

#include <functional>
#include "db/db_test_util.h"
#include "port/port.h"
#include "port/stack_trace.h"
#include "rocksdb/sst_file_writer.h"
#include "util/fault_injection_test_env.h"
#include "util/filename.h"
#include "util/testutil.h"

namespace rocksdb {

class ExternalSSTFileTest
    : public DBTestBase,
      public ::testing::WithParamInterface<std::tuple<bool, bool>> {
 public:
  ExternalSSTFileTest() : DBTestBase("/external_sst_file_test") {
    sst_files_dir_ = dbname_ + "/sst_files/";
    DestroyAndRecreateExternalSSTFilesDir();
  }

  void DestroyAndRecreateExternalSSTFilesDir() {
    test::DestroyDir(env_, sst_files_dir_);
    env_->CreateDir(sst_files_dir_);
  }

  Status GenerateOneExternalFile(
      const Options& options, ColumnFamilyHandle* cfh,
      std::vector<std::pair<std::string, std::string>>& data, int file_id,
      bool sort_data, std::string* external_file_path,
      std::map<std::string, std::string>* true_data) {
    // Generate a file id if not provided
    if (-1 == file_id) {
      file_id = (++last_file_id_);
    }
    // Sort data if asked to do so
    if (sort_data) {
      std::sort(data.begin(), data.end(),
                [&](const std::pair<std::string, std::string>& e1,
                    const std::pair<std::string, std::string>& e2) {
                  return options.comparator->Compare(e1.first, e2.first) < 0;
                });
      auto uniq_iter = std::unique(
          data.begin(), data.end(),
          [&](const std::pair<std::string, std::string>& e1,
              const std::pair<std::string, std::string>& e2) {
            return options.comparator->Compare(e1.first, e2.first) == 0;
          });
      data.resize(uniq_iter - data.begin());
    }
    std::string file_path = sst_files_dir_ + ToString(file_id);
    SstFileWriter sst_file_writer(EnvOptions(), options, cfh);
    Status s = sst_file_writer.Open(file_path);
    if (!s.ok()) {
      return s;
    }
    for (const auto& entry : data) {
      s = sst_file_writer.Put(entry.first, entry.second);
      if (!s.ok()) {
        sst_file_writer.Finish();
        return s;
      }
    }
    s = sst_file_writer.Finish();
    if (s.ok() && external_file_path != nullptr) {
      *external_file_path = file_path;
    }
    if (s.ok() && nullptr != true_data) {
      for (const auto& entry : data) {
        true_data->insert({entry.first, entry.second});
      }
    }
    return s;
  }

  Status GenerateAndAddExternalFile(
      const Options options,
      std::vector<std::pair<std::string, std::string>> data, int file_id = -1,
      bool allow_global_seqno = false, bool write_global_seqno = false,
      bool verify_checksums_before_ingest = true, bool sort_data = false,
      std::map<std::string, std::string>* true_data = nullptr,
      ColumnFamilyHandle* cfh = nullptr) {
    // Generate a file id if not provided
    if (file_id == -1) {
      file_id = last_file_id_ + 1;
      last_file_id_++;
    }

    // Sort data if asked to do so
    if (sort_data) {
      std::sort(data.begin(), data.end(),
                [&](const std::pair<std::string, std::string>& e1,
                    const std::pair<std::string, std::string>& e2) {
                  return options.comparator->Compare(e1.first, e2.first) < 0;
                });
      auto uniq_iter = std::unique(
          data.begin(), data.end(),
          [&](const std::pair<std::string, std::string>& e1,
              const std::pair<std::string, std::string>& e2) {
            return options.comparator->Compare(e1.first, e2.first) == 0;
          });
      data.resize(uniq_iter - data.begin());
    }
    std::string file_path = sst_files_dir_ + ToString(file_id);
    SstFileWriter sst_file_writer(EnvOptions(), options, cfh);

    Status s = sst_file_writer.Open(file_path);
    if (!s.ok()) {
      return s;
    }
    for (auto& entry : data) {
      s = sst_file_writer.Put(entry.first, entry.second);
      if (!s.ok()) {
        sst_file_writer.Finish();
        return s;
      }
    }
    s = sst_file_writer.Finish();

    if (s.ok()) {
      IngestExternalFileOptions ifo;
      ifo.allow_global_seqno = allow_global_seqno;
      ifo.write_global_seqno = allow_global_seqno ? write_global_seqno : false;
      ifo.verify_checksums_before_ingest = verify_checksums_before_ingest;
      if (cfh) {
        s = db_->IngestExternalFile(cfh, {file_path}, ifo);
      } else {
        s = db_->IngestExternalFile({file_path}, ifo);
      }
    }

    if (s.ok() && true_data) {
      for (auto& entry : data) {
        (*true_data)[entry.first] = entry.second;
      }
    }

    return s;
  }

  Status GenerateAndAddExternalFileIngestBehind(
      const Options options, const IngestExternalFileOptions ifo,
      std::vector<std::pair<std::string, std::string>> data, int file_id = -1,
      bool sort_data = false,
      std::map<std::string, std::string>* true_data = nullptr,
      ColumnFamilyHandle* cfh = nullptr) {
    // Generate a file id if not provided
    if (file_id == -1) {
      file_id = last_file_id_ + 1;
      last_file_id_++;
    }

    // Sort data if asked to do so
    if (sort_data) {
      std::sort(data.begin(), data.end(),
                [&](const std::pair<std::string, std::string>& e1,
                    const std::pair<std::string, std::string>& e2) {
                  return options.comparator->Compare(e1.first, e2.first) < 0;
                });
      auto uniq_iter = std::unique(
          data.begin(), data.end(),
          [&](const std::pair<std::string, std::string>& e1,
              const std::pair<std::string, std::string>& e2) {
            return options.comparator->Compare(e1.first, e2.first) == 0;
          });
      data.resize(uniq_iter - data.begin());
    }
    std::string file_path = sst_files_dir_ + ToString(file_id);
    SstFileWriter sst_file_writer(EnvOptions(), options, cfh);

    Status s = sst_file_writer.Open(file_path);
    if (!s.ok()) {
      return s;
    }
    for (auto& entry : data) {
      s = sst_file_writer.Put(entry.first, entry.second);
      if (!s.ok()) {
        sst_file_writer.Finish();
        return s;
      }
    }
    s = sst_file_writer.Finish();

    if (s.ok()) {
      if (cfh) {
        s = db_->IngestExternalFile(cfh, {file_path}, ifo);
      } else {
        s = db_->IngestExternalFile({file_path}, ifo);
      }
    }

    if (s.ok() && true_data) {
      for (auto& entry : data) {
        (*true_data)[entry.first] = entry.second;
      }
    }

    return s;
  }

  Status GenerateAndAddExternalFiles(
      const Options& options,
      const std::vector<ColumnFamilyHandle*>& column_families,
      const std::vector<IngestExternalFileOptions>& ifos,
      std::vector<std::vector<std::pair<std::string, std::string>>>& data,
      int file_id, bool sort_data,
      std::vector<std::map<std::string, std::string>>& true_data) {
    if (-1 == file_id) {
      file_id = (++last_file_id_);
    }
    // Generate external SST files, one for each column family
    size_t num_cfs = column_families.size();
    assert(ifos.size() == num_cfs);
    assert(data.size() == num_cfs);
    Status s;
    std::vector<IngestExternalFileArg> args(num_cfs);
    for (size_t i = 0; i != num_cfs; ++i) {
      std::string external_file_path;
      s = GenerateOneExternalFile(
          options, column_families[i], data[i], file_id, sort_data,
          &external_file_path,
          true_data.size() == num_cfs ? &true_data[i] : nullptr);
      if (!s.ok()) {
        return s;
      }
      ++file_id;

      args[i].column_family = column_families[i];
      args[i].external_files.push_back(external_file_path);
      args[i].options = ifos[i];
    }
    s = db_->IngestExternalFiles(args);
    return s;
  }

  Status GenerateAndAddExternalFile(
      const Options options, std::vector<std::pair<int, std::string>> data,
      int file_id = -1, bool allow_global_seqno = false,
      bool write_global_seqno = false,
      bool verify_checksums_before_ingest = true, bool sort_data = false,
      std::map<std::string, std::string>* true_data = nullptr,
      ColumnFamilyHandle* cfh = nullptr) {
    std::vector<std::pair<std::string, std::string>> file_data;
    for (auto& entry : data) {
      file_data.emplace_back(Key(entry.first), entry.second);
    }
    return GenerateAndAddExternalFile(
        options, file_data, file_id, allow_global_seqno, write_global_seqno,
        verify_checksums_before_ingest, sort_data, true_data, cfh);
  }

  Status GenerateAndAddExternalFile(
      const Options options, std::vector<int> keys, int file_id = -1,
      bool allow_global_seqno = false, bool write_global_seqno = false,
      bool verify_checksums_before_ingest = true, bool sort_data = false,
      std::map<std::string, std::string>* true_data = nullptr,
      ColumnFamilyHandle* cfh = nullptr) {
    std::vector<std::pair<std::string, std::string>> file_data;
    for (auto& k : keys) {
      file_data.emplace_back(Key(k), Key(k) + ToString(file_id));
    }
    return GenerateAndAddExternalFile(
        options, file_data, file_id, allow_global_seqno, write_global_seqno,
        verify_checksums_before_ingest, sort_data, true_data, cfh);
  }

  Status DeprecatedAddFile(const std::vector<std::string>& files,
                           bool move_files = false,
                           bool skip_snapshot_check = false,
                           bool skip_write_global_seqno = false) {
    IngestExternalFileOptions opts;
    opts.move_files = move_files;
    opts.snapshot_consistency = !skip_snapshot_check;
    opts.allow_global_seqno = false;
    opts.allow_blocking_flush = false;
    opts.write_global_seqno = !skip_write_global_seqno;
    return db_->IngestExternalFile(files, opts);
  }

  ~ExternalSSTFileTest() { test::DestroyDir(env_, sst_files_dir_); }

 protected:
  int last_file_id_ = 0;
  std::string sst_files_dir_;
};

TEST_F(ExternalSSTFileTest, Basic) {
  do {
    Options options = CurrentOptions();

    SstFileWriter sst_file_writer(EnvOptions(), options);

    // Current file size should be 0 after sst_file_writer init and before open a file.
    ASSERT_EQ(sst_file_writer.FileSize(), 0);

    // file1.sst (0 => 99)
    std::string file1 = sst_files_dir_ + "file1.sst";
    ASSERT_OK(sst_file_writer.Open(file1));
    for (int k = 0; k < 100; k++) {
      ASSERT_OK(sst_file_writer.Put(Key(k), Key(k) + "_val"));
    }
    ExternalSstFileInfo file1_info;
    Status s = sst_file_writer.Finish(&file1_info);
    ASSERT_TRUE(s.ok()) << s.ToString();

    // Current file size should be non-zero after success write.
    ASSERT_GT(sst_file_writer.FileSize(), 0);

    ASSERT_EQ(file1_info.file_path, file1);
    ASSERT_EQ(file1_info.num_entries, 100);
    ASSERT_EQ(file1_info.smallest_key, Key(0));
    ASSERT_EQ(file1_info.largest_key, Key(99));
    ASSERT_EQ(file1_info.num_range_del_entries, 0);
    ASSERT_EQ(file1_info.smallest_range_del_key, "");
    ASSERT_EQ(file1_info.largest_range_del_key, "");
    // sst_file_writer already finished, cannot add this value
    s = sst_file_writer.Put(Key(100), "bad_val");
    ASSERT_FALSE(s.ok()) << s.ToString();

    // file2.sst (100 => 199)
    std::string file2 = sst_files_dir_ + "file2.sst";
    ASSERT_OK(sst_file_writer.Open(file2));
    for (int k = 100; k < 200; k++) {
      ASSERT_OK(sst_file_writer.Put(Key(k), Key(k) + "_val"));
    }
    // Cannot add this key because it's not after last added key
    s = sst_file_writer.Put(Key(99), "bad_val");
    ASSERT_FALSE(s.ok()) << s.ToString();
    ExternalSstFileInfo file2_info;
    s = sst_file_writer.Finish(&file2_info);
    ASSERT_TRUE(s.ok()) << s.ToString();
    ASSERT_EQ(file2_info.file_path, file2);
    ASSERT_EQ(file2_info.num_entries, 100);
    ASSERT_EQ(file2_info.smallest_key, Key(100));
    ASSERT_EQ(file2_info.largest_key, Key(199));

    // file3.sst (195 => 299)
    // This file values overlap with file2 values
    std::string file3 = sst_files_dir_ + "file3.sst";
    ASSERT_OK(sst_file_writer.Open(file3));
    for (int k = 195; k < 300; k++) {
      ASSERT_OK(sst_file_writer.Put(Key(k), Key(k) + "_val_overlap"));
    }
    ExternalSstFileInfo file3_info;
    s = sst_file_writer.Finish(&file3_info);

    ASSERT_TRUE(s.ok()) << s.ToString();
    // Current file size should be non-zero after success finish.
    ASSERT_GT(sst_file_writer.FileSize(), 0);
    ASSERT_EQ(file3_info.file_path, file3);
    ASSERT_EQ(file3_info.num_entries, 105);
    ASSERT_EQ(file3_info.smallest_key, Key(195));
    ASSERT_EQ(file3_info.largest_key, Key(299));

    // file4.sst (30 => 39)
    // This file values overlap with file1 values
    std::string file4 = sst_files_dir_ + "file4.sst";
    ASSERT_OK(sst_file_writer.Open(file4));
    for (int k = 30; k < 40; k++) {
      ASSERT_OK(sst_file_writer.Put(Key(k), Key(k) + "_val_overlap"));
    }
    ExternalSstFileInfo file4_info;
    s = sst_file_writer.Finish(&file4_info);
    ASSERT_TRUE(s.ok()) << s.ToString();
    ASSERT_EQ(file4_info.file_path, file4);
    ASSERT_EQ(file4_info.num_entries, 10);
    ASSERT_EQ(file4_info.smallest_key, Key(30));
    ASSERT_EQ(file4_info.largest_key, Key(39));

    // file5.sst (400 => 499)
    std::string file5 = sst_files_dir_ + "file5.sst";
    ASSERT_OK(sst_file_writer.Open(file5));
    for (int k = 400; k < 500; k++) {
      ASSERT_OK(sst_file_writer.Put(Key(k), Key(k) + "_val"));
    }
    ExternalSstFileInfo file5_info;
    s = sst_file_writer.Finish(&file5_info);
    ASSERT_TRUE(s.ok()) << s.ToString();
    ASSERT_EQ(file5_info.file_path, file5);
    ASSERT_EQ(file5_info.num_entries, 100);
    ASSERT_EQ(file5_info.smallest_key, Key(400));
    ASSERT_EQ(file5_info.largest_key, Key(499));

    // file6.sst (delete 400 => 500)
    std::string file6 = sst_files_dir_ + "file6.sst";
    ASSERT_OK(sst_file_writer.Open(file6));
    sst_file_writer.DeleteRange(Key(400), Key(500));
    ExternalSstFileInfo file6_info;
    s = sst_file_writer.Finish(&file6_info);
    ASSERT_TRUE(s.ok()) << s.ToString();
    ASSERT_EQ(file6_info.file_path, file6);
    ASSERT_EQ(file6_info.num_entries, 0);
    ASSERT_EQ(file6_info.smallest_key, "");
    ASSERT_EQ(file6_info.largest_key, "");
    ASSERT_EQ(file6_info.num_range_del_entries, 1);
    ASSERT_EQ(file6_info.smallest_range_del_key, Key(400));
    ASSERT_EQ(file6_info.largest_range_del_key, Key(500));

    // file7.sst (delete 500 => 570, put 520 => 599 divisible by 2)
    std::string file7 = sst_files_dir_ + "file7.sst";
    ASSERT_OK(sst_file_writer.Open(file7));
    sst_file_writer.DeleteRange(Key(500), Key(550));
    for (int k = 520; k < 560; k += 2) {
      ASSERT_OK(sst_file_writer.Put(Key(k), Key(k) + "_val"));
    }
    sst_file_writer.DeleteRange(Key(525), Key(575));
    for (int k = 560; k < 600; k += 2) {
      ASSERT_OK(sst_file_writer.Put(Key(k), Key(k) + "_val"));
    }
    ExternalSstFileInfo file7_info;
    s = sst_file_writer.Finish(&file7_info);
    ASSERT_TRUE(s.ok()) << s.ToString();
    ASSERT_EQ(file7_info.file_path, file7);
    ASSERT_EQ(file7_info.num_entries, 40);
    ASSERT_EQ(file7_info.smallest_key, Key(520));
    ASSERT_EQ(file7_info.largest_key, Key(598));
    ASSERT_EQ(file7_info.num_range_del_entries, 2);
    ASSERT_EQ(file7_info.smallest_range_del_key, Key(500));
    ASSERT_EQ(file7_info.largest_range_del_key, Key(575));

    // file8.sst (delete 600 => 700)
    std::string file8 = sst_files_dir_ + "file8.sst";
    ASSERT_OK(sst_file_writer.Open(file8));
    sst_file_writer.DeleteRange(Key(600), Key(700));
    ExternalSstFileInfo file8_info;
    s = sst_file_writer.Finish(&file8_info);
    ASSERT_TRUE(s.ok()) << s.ToString();
    ASSERT_EQ(file8_info.file_path, file8);
    ASSERT_EQ(file8_info.num_entries, 0);
    ASSERT_EQ(file8_info.smallest_key, "");
    ASSERT_EQ(file8_info.largest_key, "");
    ASSERT_EQ(file8_info.num_range_del_entries, 1);
    ASSERT_EQ(file8_info.smallest_range_del_key, Key(600));
    ASSERT_EQ(file8_info.largest_range_del_key, Key(700));

    // Cannot create an empty sst file
    std::string file_empty = sst_files_dir_ + "file_empty.sst";
    ExternalSstFileInfo file_empty_info;
    s = sst_file_writer.Finish(&file_empty_info);
    ASSERT_NOK(s);

    DestroyAndReopen(options);
    // Add file using file path
    s = DeprecatedAddFile({file1});
    ASSERT_TRUE(s.ok()) << s.ToString();
    ASSERT_EQ(db_->GetLatestSequenceNumber(), 0U);
    for (int k = 0; k < 100; k++) {
      ASSERT_EQ(Get(Key(k)), Key(k) + "_val");
    }

    // Add file while holding a snapshot will fail
    const Snapshot* s1 = db_->GetSnapshot();
    if (s1 != nullptr) {
      ASSERT_NOK(DeprecatedAddFile({file2}));
      db_->ReleaseSnapshot(s1);
    }
    // We can add the file after releaseing the snapshot
    ASSERT_OK(DeprecatedAddFile({file2}));

    ASSERT_EQ(db_->GetLatestSequenceNumber(), 0U);
    for (int k = 0; k < 200; k++) {
      ASSERT_EQ(Get(Key(k)), Key(k) + "_val");
    }

    // This file has overlapping values with the existing data
    s = DeprecatedAddFile({file3});
    ASSERT_FALSE(s.ok()) << s.ToString();

    // This file has overlapping values with the existing data
    s = DeprecatedAddFile({file4});
    ASSERT_FALSE(s.ok()) << s.ToString();

    // Overwrite values of keys divisible by 5
    for (int k = 0; k < 200; k += 5) {
      ASSERT_OK(Put(Key(k), Key(k) + "_val_new"));
    }
    ASSERT_NE(db_->GetLatestSequenceNumber(), 0U);

    // Key range of file5 (400 => 499) dont overlap with any keys in DB
    ASSERT_OK(DeprecatedAddFile({file5}));

    // This file has overlapping values with the existing data
    s = DeprecatedAddFile({file6});
    ASSERT_FALSE(s.ok()) << s.ToString();

    // Key range of file7 (500 => 598) dont overlap with any keys in DB
    ASSERT_OK(DeprecatedAddFile({file7}));

    // Key range of file7 (600 => 700) dont overlap with any keys in DB
    ASSERT_OK(DeprecatedAddFile({file8}));

    // Make sure values are correct before and after flush/compaction
    for (int i = 0; i < 2; i++) {
      for (int k = 0; k < 200; k++) {
        std::string value = Key(k) + "_val";
        if (k % 5 == 0) {
          value += "_new";
        }
        ASSERT_EQ(Get(Key(k)), value);
      }
      for (int k = 400; k < 500; k++) {
        std::string value = Key(k) + "_val";
        ASSERT_EQ(Get(Key(k)), value);
      }
      for (int k = 500; k < 600; k++) {
        std::string value = Key(k) + "_val";
        if (k < 520 || k % 2 == 1) {
          value = "NOT_FOUND";
        }
        ASSERT_EQ(Get(Key(k)), value);
      }
      ASSERT_OK(Flush());
      ASSERT_OK(db_->CompactRange(CompactRangeOptions(), nullptr, nullptr));
    }

    Close();
    options.disable_auto_compactions = true;
    Reopen(options);

    // Delete keys in range (400 => 499)
    for (int k = 400; k < 500; k++) {
      ASSERT_OK(Delete(Key(k)));
    }
    // We deleted range (400 => 499) but cannot add file5 because
    // of the range tombstones
    ASSERT_NOK(DeprecatedAddFile({file5}));

    // Compacting the DB will remove the tombstones
    ASSERT_OK(db_->CompactRange(CompactRangeOptions(), nullptr, nullptr));

    // Now we can add the file
    ASSERT_OK(DeprecatedAddFile({file5}));

    // Verify values of file5 in DB
    for (int k = 400; k < 500; k++) {
      std::string value = Key(k) + "_val";
      ASSERT_EQ(Get(Key(k)), value);
    }
    DestroyAndRecreateExternalSSTFilesDir();
  } while (ChangeOptions(kSkipPlainTable | kSkipFIFOCompaction |
                         kRangeDelSkipConfigs));
}

class SstFileWriterCollector : public TablePropertiesCollector {
 public:
  explicit SstFileWriterCollector(const std::string prefix) : prefix_(prefix) {
    name_ = prefix_ + "_SstFileWriterCollector";
  }

  const char* Name() const override { return name_.c_str(); }

  Status Finish(UserCollectedProperties* properties) override {
    std::string count = std::to_string(count_);
    *properties = UserCollectedProperties{
        {prefix_ + "_SstFileWriterCollector", "YES"},
        {prefix_ + "_Count", count},
    };
    return Status::OK();
  }

  Status AddUserKey(const Slice& /*user_key*/, const Slice& /*value*/,
                    EntryType /*type*/, SequenceNumber /*seq*/,
                    uint64_t /*file_size*/) override {
    ++count_;
    return Status::OK();
  }

  virtual UserCollectedProperties GetReadableProperties() const override {
    return UserCollectedProperties{};
  }

 private:
  uint32_t count_ = 0;
  std::string prefix_;
  std::string name_;
};

class SstFileWriterCollectorFactory : public TablePropertiesCollectorFactory {
 public:
  explicit SstFileWriterCollectorFactory(std::string prefix)
      : prefix_(prefix), num_created_(0) {}
  virtual TablePropertiesCollector* CreateTablePropertiesCollector(
      TablePropertiesCollectorFactory::Context /*context*/) override {
    num_created_++;
    return new SstFileWriterCollector(prefix_);
  }
  const char* Name() const override { return "SstFileWriterCollectorFactory"; }

  std::string prefix_;
  uint32_t num_created_;
};

TEST_F(ExternalSSTFileTest, AddList) {
  do {
    Options options = CurrentOptions();

    auto abc_collector = std::make_shared<SstFileWriterCollectorFactory>("abc");
    auto xyz_collector = std::make_shared<SstFileWriterCollectorFactory>("xyz");

    options.table_properties_collector_factories.emplace_back(abc_collector);
    options.table_properties_collector_factories.emplace_back(xyz_collector);

    SstFileWriter sst_file_writer(EnvOptions(), options);

    // file1.sst (0 => 99)
    std::string file1 = sst_files_dir_ + "file1.sst";
    ASSERT_OK(sst_file_writer.Open(file1));
    for (int k = 0; k < 100; k++) {
      ASSERT_OK(sst_file_writer.Put(Key(k), Key(k) + "_val"));
    }
    ExternalSstFileInfo file1_info;
    Status s = sst_file_writer.Finish(&file1_info);
    ASSERT_TRUE(s.ok()) << s.ToString();
    ASSERT_EQ(file1_info.file_path, file1);
    ASSERT_EQ(file1_info.num_entries, 100);
    ASSERT_EQ(file1_info.smallest_key, Key(0));
    ASSERT_EQ(file1_info.largest_key, Key(99));
    // sst_file_writer already finished, cannot add this value
    s = sst_file_writer.Put(Key(100), "bad_val");
    ASSERT_FALSE(s.ok()) << s.ToString();

    // file2.sst (100 => 199)
    std::string file2 = sst_files_dir_ + "file2.sst";
    ASSERT_OK(sst_file_writer.Open(file2));
    for (int k = 100; k < 200; k++) {
      ASSERT_OK(sst_file_writer.Put(Key(k), Key(k) + "_val"));
    }
    // Cannot add this key because it's not after last added key
    s = sst_file_writer.Put(Key(99), "bad_val");
    ASSERT_FALSE(s.ok()) << s.ToString();
    ExternalSstFileInfo file2_info;
    s = sst_file_writer.Finish(&file2_info);
    ASSERT_TRUE(s.ok()) << s.ToString();
    ASSERT_EQ(file2_info.file_path, file2);
    ASSERT_EQ(file2_info.num_entries, 100);
    ASSERT_EQ(file2_info.smallest_key, Key(100));
    ASSERT_EQ(file2_info.largest_key, Key(199));

    // file3.sst (195 => 199)
    // This file values overlap with file2 values
    std::string file3 = sst_files_dir_ + "file3.sst";
    ASSERT_OK(sst_file_writer.Open(file3));
    for (int k = 195; k < 200; k++) {
      ASSERT_OK(sst_file_writer.Put(Key(k), Key(k) + "_val_overlap"));
    }
    ExternalSstFileInfo file3_info;
    s = sst_file_writer.Finish(&file3_info);
    ASSERT_TRUE(s.ok()) << s.ToString();
    ASSERT_EQ(file3_info.file_path, file3);
    ASSERT_EQ(file3_info.num_entries, 5);
    ASSERT_EQ(file3_info.smallest_key, Key(195));
    ASSERT_EQ(file3_info.largest_key, Key(199));

    // file4.sst (30 => 39)
    // This file values overlap with file1 values
    std::string file4 = sst_files_dir_ + "file4.sst";
    ASSERT_OK(sst_file_writer.Open(file4));
    for (int k = 30; k < 40; k++) {
      ASSERT_OK(sst_file_writer.Put(Key(k), Key(k) + "_val_overlap"));
    }
    ExternalSstFileInfo file4_info;
    s = sst_file_writer.Finish(&file4_info);
    ASSERT_TRUE(s.ok()) << s.ToString();
    ASSERT_EQ(file4_info.file_path, file4);
    ASSERT_EQ(file4_info.num_entries, 10);
    ASSERT_EQ(file4_info.smallest_key, Key(30));
    ASSERT_EQ(file4_info.largest_key, Key(39));

    // file5.sst (200 => 299)
    std::string file5 = sst_files_dir_ + "file5.sst";
    ASSERT_OK(sst_file_writer.Open(file5));
    for (int k = 200; k < 300; k++) {
      ASSERT_OK(sst_file_writer.Put(Key(k), Key(k) + "_val"));
    }
    ExternalSstFileInfo file5_info;
    s = sst_file_writer.Finish(&file5_info);
    ASSERT_TRUE(s.ok()) << s.ToString();
    ASSERT_EQ(file5_info.file_path, file5);
    ASSERT_EQ(file5_info.num_entries, 100);
    ASSERT_EQ(file5_info.smallest_key, Key(200));
    ASSERT_EQ(file5_info.largest_key, Key(299));

    // file6.sst (delete 0 => 100)
    std::string file6 = sst_files_dir_ + "file6.sst";
    ASSERT_OK(sst_file_writer.Open(file6));
    ASSERT_OK(sst_file_writer.DeleteRange(Key(0), Key(75)));
    ASSERT_OK(sst_file_writer.DeleteRange(Key(25), Key(100)));
    ExternalSstFileInfo file6_info;
    s = sst_file_writer.Finish(&file6_info);
    ASSERT_TRUE(s.ok()) << s.ToString();
    ASSERT_EQ(file6_info.file_path, file6);
    ASSERT_EQ(file6_info.num_entries, 0);
    ASSERT_EQ(file6_info.smallest_key, "");
    ASSERT_EQ(file6_info.largest_key, "");
    ASSERT_EQ(file6_info.num_range_del_entries, 2);
    ASSERT_EQ(file6_info.smallest_range_del_key, Key(0));
    ASSERT_EQ(file6_info.largest_range_del_key, Key(100));

    // file7.sst (delete 100 => 200)
    std::string file7 = sst_files_dir_ + "file7.sst";
    ASSERT_OK(sst_file_writer.Open(file7));
    ASSERT_OK(sst_file_writer.DeleteRange(Key(100), Key(200)));
    ExternalSstFileInfo file7_info;
    s = sst_file_writer.Finish(&file7_info);
    ASSERT_TRUE(s.ok()) << s.ToString();
    ASSERT_EQ(file7_info.file_path, file7);
    ASSERT_EQ(file7_info.num_entries, 0);
    ASSERT_EQ(file7_info.smallest_key, "");
    ASSERT_EQ(file7_info.largest_key, "");
    ASSERT_EQ(file7_info.num_range_del_entries, 1);
    ASSERT_EQ(file7_info.smallest_range_del_key, Key(100));
    ASSERT_EQ(file7_info.largest_range_del_key, Key(200));

    // list 1 has internal key range conflict
    std::vector<std::string> file_list0({file1, file2});
    std::vector<std::string> file_list1({file3, file2, file1});
    std::vector<std::string> file_list2({file5});
    std::vector<std::string> file_list3({file3, file4});
    std::vector<std::string> file_list4({file5, file7});
    std::vector<std::string> file_list5({file6, file7});

    DestroyAndReopen(options);

    // These lists of files have key ranges that overlap with each other
    s = DeprecatedAddFile(file_list1);
    ASSERT_FALSE(s.ok()) << s.ToString();
    // Both of the following overlap on the end key of a range deletion
    // tombstone. This is a limitation because these tombstones have exclusive
    // end keys that should not count as overlapping with other keys.
    s = DeprecatedAddFile(file_list4);
    ASSERT_FALSE(s.ok()) << s.ToString();
    s = DeprecatedAddFile(file_list5);
    ASSERT_FALSE(s.ok()) << s.ToString();

    // Add files using file path list
    s = DeprecatedAddFile(file_list0);
    ASSERT_TRUE(s.ok()) << s.ToString();
    ASSERT_EQ(db_->GetLatestSequenceNumber(), 0U);
    for (int k = 0; k < 200; k++) {
      ASSERT_EQ(Get(Key(k)), Key(k) + "_val");
    }

    TablePropertiesCollection props;
    ASSERT_OK(db_->GetPropertiesOfAllTables(&props));
    ASSERT_EQ(props.size(), 2);
    for (auto file_props : props) {
      auto user_props = file_props.second->user_collected_properties;
      ASSERT_EQ(user_props["abc_SstFileWriterCollector"], "YES");
      ASSERT_EQ(user_props["xyz_SstFileWriterCollector"], "YES");
      ASSERT_EQ(user_props["abc_Count"], "100");
      ASSERT_EQ(user_props["xyz_Count"], "100");
    }

    // Add file while holding a snapshot will fail
    const Snapshot* s1 = db_->GetSnapshot();
    if (s1 != nullptr) {
      ASSERT_NOK(DeprecatedAddFile(file_list2));
      db_->ReleaseSnapshot(s1);
    }
    // We can add the file after releaseing the snapshot
    ASSERT_OK(DeprecatedAddFile(file_list2));
    ASSERT_EQ(db_->GetLatestSequenceNumber(), 0U);
    for (int k = 0; k < 300; k++) {
      ASSERT_EQ(Get(Key(k)), Key(k) + "_val");
    }

    ASSERT_OK(db_->GetPropertiesOfAllTables(&props));
    ASSERT_EQ(props.size(), 3);
    for (auto file_props : props) {
      auto user_props = file_props.second->user_collected_properties;
      ASSERT_EQ(user_props["abc_SstFileWriterCollector"], "YES");
      ASSERT_EQ(user_props["xyz_SstFileWriterCollector"], "YES");
      ASSERT_EQ(user_props["abc_Count"], "100");
      ASSERT_EQ(user_props["xyz_Count"], "100");
    }

    // This file list has overlapping values with the existing data
    s = DeprecatedAddFile(file_list3);
    ASSERT_FALSE(s.ok()) << s.ToString();

    // Overwrite values of keys divisible by 5
    for (int k = 0; k < 200; k += 5) {
      ASSERT_OK(Put(Key(k), Key(k) + "_val_new"));
    }
    ASSERT_NE(db_->GetLatestSequenceNumber(), 0U);

    // Make sure values are correct before and after flush/compaction
    for (int i = 0; i < 2; i++) {
      for (int k = 0; k < 200; k++) {
        std::string value = Key(k) + "_val";
        if (k % 5 == 0) {
          value += "_new";
        }
        ASSERT_EQ(Get(Key(k)), value);
      }
      for (int k = 200; k < 300; k++) {
        std::string value = Key(k) + "_val";
        ASSERT_EQ(Get(Key(k)), value);
      }
      ASSERT_OK(Flush());
      ASSERT_OK(db_->CompactRange(CompactRangeOptions(), nullptr, nullptr));
    }

    // Delete keys in range (200 => 299)
    for (int k = 200; k < 300; k++) {
      ASSERT_OK(Delete(Key(k)));
    }
    // We deleted range (200 => 299) but cannot add file5 because
    // of the range tombstones
    ASSERT_NOK(DeprecatedAddFile(file_list2));

    // Compacting the DB will remove the tombstones
    ASSERT_OK(db_->CompactRange(CompactRangeOptions(), nullptr, nullptr));

    // Now we can add the file
    ASSERT_OK(DeprecatedAddFile(file_list2));

    // Verify values of file5 in DB
    for (int k = 200; k < 300; k++) {
      std::string value = Key(k) + "_val";
      ASSERT_EQ(Get(Key(k)), value);
    }
    DestroyAndRecreateExternalSSTFilesDir();
  } while (ChangeOptions(kSkipPlainTable | kSkipFIFOCompaction |
                         kRangeDelSkipConfigs));
}

TEST_F(ExternalSSTFileTest, AddListAtomicity) {
  do {
    Options options = CurrentOptions();

    SstFileWriter sst_file_writer(EnvOptions(), options);

    // files[0].sst (0 => 99)
    // files[1].sst (100 => 199)
    // ...
    // file[8].sst (800 => 899)
    int n = 9;
    std::vector<std::string> files(n);
    std::vector<ExternalSstFileInfo> files_info(n);
    for (int i = 0; i < n; i++) {
      files[i] = sst_files_dir_ + "file" + std::to_string(i) + ".sst";
      ASSERT_OK(sst_file_writer.Open(files[i]));
      for (int k = i * 100; k < (i + 1) * 100; k++) {
        ASSERT_OK(sst_file_writer.Put(Key(k), Key(k) + "_val"));
      }
      Status s = sst_file_writer.Finish(&files_info[i]);
      ASSERT_TRUE(s.ok()) << s.ToString();
      ASSERT_EQ(files_info[i].file_path, files[i]);
      ASSERT_EQ(files_info[i].num_entries, 100);
      ASSERT_EQ(files_info[i].smallest_key, Key(i * 100));
      ASSERT_EQ(files_info[i].largest_key, Key((i + 1) * 100 - 1));
    }
    files.push_back(sst_files_dir_ + "file" + std::to_string(n) + ".sst");
    auto s = DeprecatedAddFile(files);
    ASSERT_NOK(s) << s.ToString();
    for (int k = 0; k < n * 100; k++) {
      ASSERT_EQ("NOT_FOUND", Get(Key(k)));
    }
    files.pop_back();
    ASSERT_OK(DeprecatedAddFile(files));
    for (int k = 0; k < n * 100; k++) {
      std::string value = Key(k) + "_val";
      ASSERT_EQ(Get(Key(k)), value);
    }
    DestroyAndRecreateExternalSSTFilesDir();
  } while (ChangeOptions(kSkipPlainTable | kSkipFIFOCompaction));
}
// This test reporduce a bug that can happen in some cases if the DB started
// purging obsolete files when we are adding an external sst file.
// This situation may result in deleting the file while it's being added.
TEST_F(ExternalSSTFileTest, PurgeObsoleteFilesBug) {
  Options options = CurrentOptions();
  SstFileWriter sst_file_writer(EnvOptions(), options);

  // file1.sst (0 => 500)
  std::string sst_file_path = sst_files_dir_ + "file1.sst";
  Status s = sst_file_writer.Open(sst_file_path);
  ASSERT_OK(s);
  for (int i = 0; i < 500; i++) {
    std::string k = Key(i);
    s = sst_file_writer.Put(k, k + "_val");
    ASSERT_OK(s);
  }

  ExternalSstFileInfo sst_file_info;
  s = sst_file_writer.Finish(&sst_file_info);
  ASSERT_OK(s);

  options.delete_obsolete_files_period_micros = 0;
  options.disable_auto_compactions = true;
  DestroyAndReopen(options);

  rocksdb::SyncPoint::GetInstance()->SetCallBack(
      "ExternalSstFileIngestionJob::Prepare:FileAdded", [&](void* /* arg */) {
        ASSERT_OK(Put("aaa", "bbb"));
        ASSERT_OK(Flush());
        ASSERT_OK(Put("aaa", "xxx"));
        ASSERT_OK(Flush());
        db_->CompactRange(CompactRangeOptions(), nullptr, nullptr);
      });
  rocksdb::SyncPoint::GetInstance()->EnableProcessing();

  s = DeprecatedAddFile({sst_file_path});
  ASSERT_OK(s);

  for (int i = 0; i < 500; i++) {
    std::string k = Key(i);
    std::string v = k + "_val";
    ASSERT_EQ(Get(k), v);
  }

  rocksdb::SyncPoint::GetInstance()->DisableProcessing();
}

TEST_F(ExternalSSTFileTest, SkipSnapshot) {
  Options options = CurrentOptions();

  SstFileWriter sst_file_writer(EnvOptions(), options);

  // file1.sst (0 => 99)
  std::string file1 = sst_files_dir_ + "file1.sst";
  ASSERT_OK(sst_file_writer.Open(file1));
  for (int k = 0; k < 100; k++) {
    ASSERT_OK(sst_file_writer.Put(Key(k), Key(k) + "_val"));
  }
  ExternalSstFileInfo file1_info;
  Status s = sst_file_writer.Finish(&file1_info);
  ASSERT_TRUE(s.ok()) << s.ToString();
  ASSERT_EQ(file1_info.file_path, file1);
  ASSERT_EQ(file1_info.num_entries, 100);
  ASSERT_EQ(file1_info.smallest_key, Key(0));
  ASSERT_EQ(file1_info.largest_key, Key(99));

  // file2.sst (100 => 299)
  std::string file2 = sst_files_dir_ + "file2.sst";
  ASSERT_OK(sst_file_writer.Open(file2));
  for (int k = 100; k < 300; k++) {
    ASSERT_OK(sst_file_writer.Put(Key(k), Key(k) + "_val"));
  }
  ExternalSstFileInfo file2_info;
  s = sst_file_writer.Finish(&file2_info);
  ASSERT_TRUE(s.ok()) << s.ToString();
  ASSERT_EQ(file2_info.file_path, file2);
  ASSERT_EQ(file2_info.num_entries, 200);
  ASSERT_EQ(file2_info.smallest_key, Key(100));
  ASSERT_EQ(file2_info.largest_key, Key(299));

  ASSERT_OK(DeprecatedAddFile({file1}));

  // Add file will fail when holding snapshot and use the default
  // skip_snapshot_check to false
  const Snapshot* s1 = db_->GetSnapshot();
  if (s1 != nullptr) {
    ASSERT_NOK(DeprecatedAddFile({file2}));
  }

  // Add file will success when set skip_snapshot_check to true even db holding
  // snapshot
  if (s1 != nullptr) {
    ASSERT_OK(DeprecatedAddFile({file2}, false, true));
    db_->ReleaseSnapshot(s1);
  }

  // file3.sst (300 => 399)
  std::string file3 = sst_files_dir_ + "file3.sst";
  ASSERT_OK(sst_file_writer.Open(file3));
  for (int k = 300; k < 400; k++) {
    ASSERT_OK(sst_file_writer.Put(Key(k), Key(k) + "_val"));
  }
  ExternalSstFileInfo file3_info;
  s = sst_file_writer.Finish(&file3_info);
  ASSERT_TRUE(s.ok()) << s.ToString();
  ASSERT_EQ(file3_info.file_path, file3);
  ASSERT_EQ(file3_info.num_entries, 100);
  ASSERT_EQ(file3_info.smallest_key, Key(300));
  ASSERT_EQ(file3_info.largest_key, Key(399));

  // check that we have change the old key
  ASSERT_EQ(Get(Key(300)), "NOT_FOUND");
  const Snapshot* s2 = db_->GetSnapshot();
  ASSERT_OK(DeprecatedAddFile({file3}, false, true));
  ASSERT_EQ(Get(Key(300)), Key(300) + ("_val"));
  ASSERT_EQ(Get(Key(300), s2), Key(300) + ("_val"));

  db_->ReleaseSnapshot(s2);
}

TEST_F(ExternalSSTFileTest, MultiThreaded) {
  // Bulk load 10 files every file contain 1000 keys
  int num_files = 10;
  int keys_per_file = 1000;

  // Generate file names
  std::vector<std::string> file_names;
  for (int i = 0; i < num_files; i++) {
    std::string file_name = "file_" + ToString(i) + ".sst";
    file_names.push_back(sst_files_dir_ + file_name);
  }

  do {
    Options options = CurrentOptions();

    std::atomic<int> thread_num(0);
    std::function<void()> write_file_func = [&]() {
      int file_idx = thread_num.fetch_add(1);
      int range_start = file_idx * keys_per_file;
      int range_end = range_start + keys_per_file;

      SstFileWriter sst_file_writer(EnvOptions(), options);

      ASSERT_OK(sst_file_writer.Open(file_names[file_idx]));

      for (int k = range_start; k < range_end; k++) {
        ASSERT_OK(sst_file_writer.Put(Key(k), Key(k)));
      }

      Status s = sst_file_writer.Finish();
      ASSERT_TRUE(s.ok()) << s.ToString();
    };
    // Write num_files files in parallel
    std::vector<port::Thread> sst_writer_threads;
    for (int i = 0; i < num_files; ++i) {
      sst_writer_threads.emplace_back(write_file_func);
    }

    for (auto& t : sst_writer_threads) {
      t.join();
    }

    fprintf(stderr, "Wrote %d files (%d keys)\n", num_files,
            num_files * keys_per_file);

    thread_num.store(0);
    std::atomic<int> files_added(0);
    // Thread 0 -> Load {f0,f1}
    // Thread 1 -> Load {f0,f1}
    // Thread 2 -> Load {f2,f3}
    // Thread 3 -> Load {f2,f3}
    // Thread 4 -> Load {f4,f5}
    // Thread 5 -> Load {f4,f5}
    // ...
    std::function<void()> load_file_func = [&]() {
      // We intentionally add every file twice, and assert that it was added
      // only once and the other add failed
      int thread_id = thread_num.fetch_add(1);
      int file_idx = (thread_id / 2) * 2;
      // sometimes we use copy, sometimes link .. the result should be the same
      bool move_file = (thread_id % 3 == 0);

      std::vector<std::string> files_to_add;

      files_to_add = {file_names[file_idx]};
      if (static_cast<size_t>(file_idx + 1) < file_names.size()) {
        files_to_add.push_back(file_names[file_idx + 1]);
      }

      Status s = DeprecatedAddFile(files_to_add, move_file);
      if (s.ok()) {
        files_added += static_cast<int>(files_to_add.size());
      }
    };

    // Bulk load num_files files in parallel
    std::vector<port::Thread> add_file_threads;
    DestroyAndReopen(options);
    for (int i = 0; i < num_files; ++i) {
      add_file_threads.emplace_back(load_file_func);
    }

    for (auto& t : add_file_threads) {
      t.join();
    }
    ASSERT_EQ(files_added.load(), num_files);
    fprintf(stderr, "Loaded %d files (%d keys)\n", num_files,
            num_files * keys_per_file);

    // Overwrite values of keys divisible by 100
    for (int k = 0; k < num_files * keys_per_file; k += 100) {
      std::string key = Key(k);
      Status s = Put(key, key + "_new");
      ASSERT_TRUE(s.ok());
    }

    for (int i = 0; i < 2; i++) {
      // Make sure the values are correct before and after flush/compaction
      for (int k = 0; k < num_files * keys_per_file; ++k) {
        std::string key = Key(k);
        std::string value = (k % 100 == 0) ? (key + "_new") : key;
        ASSERT_EQ(Get(key), value);
      }
      ASSERT_OK(Flush());
      ASSERT_OK(db_->CompactRange(CompactRangeOptions(), nullptr, nullptr));
    }

    fprintf(stderr, "Verified %d values\n", num_files * keys_per_file);
    DestroyAndRecreateExternalSSTFilesDir();
  } while (ChangeOptions(kSkipPlainTable | kSkipFIFOCompaction));
}

TEST_F(ExternalSSTFileTest, OverlappingRanges) {
  Random rnd(301);
  SequenceNumber assigned_seqno = 0;
  rocksdb::SyncPoint::GetInstance()->SetCallBack(
    "ExternalSstFileIngestionJob::Run", [&assigned_seqno](void* arg) {
      ASSERT_TRUE(arg != nullptr);
      assigned_seqno = *(static_cast<SequenceNumber*>(arg));
    });
  bool need_flush = false;
  rocksdb::SyncPoint::GetInstance()->SetCallBack(
    "DBImpl::IngestExternalFile:NeedFlush", [&need_flush](void* arg) {
      ASSERT_TRUE(arg != nullptr);
      need_flush = *(static_cast<bool*>(arg));
    });
  bool overlap_with_db = false;
  rocksdb::SyncPoint::GetInstance()->SetCallBack(
      "ExternalSstFileIngestionJob::AssignLevelAndSeqnoForIngestedFile",
      [&overlap_with_db](void* arg) {
        ASSERT_TRUE(arg != nullptr);
        overlap_with_db = *(static_cast<bool*>(arg));
      });
  rocksdb::SyncPoint::GetInstance()->EnableProcessing();
  do {
    Options options = CurrentOptions();
    DestroyAndReopen(options);

    SstFileWriter sst_file_writer(EnvOptions(), options);

    printf("Option config = %d\n", option_config_);
    std::vector<std::pair<int, int>> key_ranges;
    for (int i = 0; i < 100; i++) {
      int range_start = rnd.Uniform(20000);
      int keys_per_range = 10 + rnd.Uniform(41);

      key_ranges.emplace_back(range_start, range_start + keys_per_range);
    }

    int memtable_add = 0;
    int success_add_file = 0;
    int failed_add_file = 0;
    std::map<std::string, std::string> true_data;
    for (size_t i = 0; i < key_ranges.size(); i++) {
      int range_start = key_ranges[i].first;
      int range_end = key_ranges[i].second;

      Status s;
      std::string range_val = "range_" + ToString(i);

      // For 20% of ranges we use DB::Put, for 80% we use DB::AddFile
      if (i && i % 5 == 0) {
        // Use DB::Put to insert range (insert into memtable)
        range_val += "_put";
        for (int k = range_start; k <= range_end; k++) {
          s = Put(Key(k), range_val);
          ASSERT_OK(s);
        }
        memtable_add++;
      } else {
        // Use DB::AddFile to insert range
        range_val += "_add_file";

        // Generate the file containing the range
        std::string file_name = sst_files_dir_ + env_->GenerateUniqueId();
        ASSERT_OK(sst_file_writer.Open(file_name));
        for (int k = range_start; k <= range_end; k++) {
          s = sst_file_writer.Put(Key(k), range_val);
          ASSERT_OK(s);
        }
        ExternalSstFileInfo file_info;
        s = sst_file_writer.Finish(&file_info);
        ASSERT_OK(s);

        // Insert the generated file
        s = DeprecatedAddFile({file_name});
        auto it = true_data.lower_bound(Key(range_start));
        if (option_config_ != kUniversalCompaction &&
            option_config_ != kUniversalCompactionMultiLevel &&
            option_config_ != kUniversalSubcompactions) {
          if (it != true_data.end() && it->first <= Key(range_end)) {
            // This range overlap with data already exist in DB
            ASSERT_NOK(s);
            failed_add_file++;
          } else {
            ASSERT_OK(s);
            success_add_file++;
          }
        } else {
          if ((it != true_data.end() && it->first <= Key(range_end)) ||
              need_flush || assigned_seqno > 0 || overlap_with_db) {
            // This range overlap with data already exist in DB
            ASSERT_NOK(s);
            failed_add_file++;
          } else {
            ASSERT_OK(s);
            success_add_file++;
          }
        }
      }

      if (s.ok()) {
        // Update true_data map to include the new inserted data
        for (int k = range_start; k <= range_end; k++) {
          true_data[Key(k)] = range_val;
        }
      }

      // Flush / Compact the DB
      if (i && i % 50 == 0) {
        Flush();
      }
      if (i && i % 75 == 0) {
        db_->CompactRange(CompactRangeOptions(), nullptr, nullptr);
      }
    }

    printf("Total: %" ROCKSDB_PRIszt
           " ranges\n"
           "AddFile()|Success: %d ranges\n"
           "AddFile()|RangeConflict: %d ranges\n"
           "Put(): %d ranges\n",
           key_ranges.size(), success_add_file, failed_add_file, memtable_add);

    // Verify the correctness of the data
    for (const auto& kv : true_data) {
      ASSERT_EQ(Get(kv.first), kv.second);
    }
    printf("keys/values verified\n");
    DestroyAndRecreateExternalSSTFilesDir();
  } while (ChangeOptions(kSkipPlainTable | kSkipFIFOCompaction));
}

TEST_P(ExternalSSTFileTest, PickedLevel) {
  Options options = CurrentOptions();
  options.disable_auto_compactions = false;
  options.level0_file_num_compaction_trigger = 4;
  options.num_levels = 4;
  DestroyAndReopen(options);

  std::map<std::string, std::string> true_data;

  // File 0 will go to last level (L3)
  ASSERT_OK(GenerateAndAddExternalFile(options, {1, 10}, -1, false, false, true,
                                       false, &true_data));
  EXPECT_EQ(FilesPerLevel(), "0,0,0,1");

  // File 1 will go to level L2 (since it overlap with file 0 in L3)
  ASSERT_OK(GenerateAndAddExternalFile(options, {2, 9}, -1, false, false, true,
                                       false, &true_data));
  EXPECT_EQ(FilesPerLevel(), "0,0,1,1");

  rocksdb::SyncPoint::GetInstance()->LoadDependency({
      {"ExternalSSTFileTest::PickedLevel:0", "BackgroundCallCompaction:0"},
      {"DBImpl::BackgroundCompaction:Start",
       "ExternalSSTFileTest::PickedLevel:1"},
      {"ExternalSSTFileTest::PickedLevel:2",
       "DBImpl::BackgroundCompaction:NonTrivial:AfterRun"},
  });
  rocksdb::SyncPoint::GetInstance()->EnableProcessing();

  // Flush 4 files containing the same keys
  for (int i = 0; i < 4; i++) {
    ASSERT_OK(Put(Key(3), Key(3) + "put"));
    ASSERT_OK(Put(Key(8), Key(8) + "put"));
    true_data[Key(3)] = Key(3) + "put";
    true_data[Key(8)] = Key(8) + "put";
    ASSERT_OK(Flush());
  }

  // Wait for BackgroundCompaction() to be called
  TEST_SYNC_POINT("ExternalSSTFileTest::PickedLevel:0");
  TEST_SYNC_POINT("ExternalSSTFileTest::PickedLevel:1");

  EXPECT_EQ(FilesPerLevel(), "4,0,1,1");

  // This file overlaps with file 0 (L3), file 1 (L2) and the
  // output of compaction going to L1
  ASSERT_OK(GenerateAndAddExternalFile(options, {4, 7}, -1, false, false, true,
                                       false, &true_data));
  EXPECT_EQ(FilesPerLevel(), "5,0,1,1");

  // This file does not overlap with any file or with the running compaction
  ASSERT_OK(GenerateAndAddExternalFile(options, {9000, 9001}, -1, false, false,
                                       true, false, &true_data));
  EXPECT_EQ(FilesPerLevel(), "5,0,1,2");

  // Hold compaction from finishing
  TEST_SYNC_POINT("ExternalSSTFileTest::PickedLevel:2");

  dbfull()->TEST_WaitForCompact();
  EXPECT_EQ(FilesPerLevel(), "1,1,1,2");

  size_t kcnt = 0;
  VerifyDBFromMap(true_data, &kcnt, false);

  rocksdb::SyncPoint::GetInstance()->DisableProcessing();
}

TEST_F(ExternalSSTFileTest, PickedLevelBug) {
  Options options = CurrentOptions();
  options.disable_auto_compactions = false;
  options.level0_file_num_compaction_trigger = 3;
  options.num_levels = 2;
  DestroyAndReopen(options);

  std::vector<int> file_keys;

  // file #1 in L0
  file_keys = {0, 5, 7};
  for (int k : file_keys) {
    ASSERT_OK(Put(Key(k), Key(k)));
  }
  ASSERT_OK(Flush());

  // file #2 in L0
  file_keys = {4, 6, 8, 9};
  for (int k : file_keys) {
    ASSERT_OK(Put(Key(k), Key(k)));
  }
  ASSERT_OK(Flush());

  // We have 2 overlapping files in L0
  EXPECT_EQ(FilesPerLevel(), "2");

  rocksdb::SyncPoint::GetInstance()->LoadDependency(
      {{"DBImpl::AddFile:MutexLock", "ExternalSSTFileTest::PickedLevelBug:0"},
       {"ExternalSSTFileTest::PickedLevelBug:1", "DBImpl::AddFile:MutexUnlock"},
       {"ExternalSSTFileTest::PickedLevelBug:2",
        "DBImpl::RunManualCompaction:0"},
       {"ExternalSSTFileTest::PickedLevelBug:3",
        "DBImpl::RunManualCompaction:1"}});

  std::atomic<bool> bg_compact_started(false);
  rocksdb::SyncPoint::GetInstance()->SetCallBack(
      "DBImpl::BackgroundCompaction:Start",
      [&](void* /*arg*/) { bg_compact_started.store(true); });

  rocksdb::SyncPoint::GetInstance()->EnableProcessing();

  // While writing the MANIFEST start a thread that will ask for compaction
  rocksdb::port::Thread bg_compact([&]() {
    ASSERT_OK(db_->CompactRange(CompactRangeOptions(), nullptr, nullptr));
  });
  TEST_SYNC_POINT("ExternalSSTFileTest::PickedLevelBug:2");

  // Start a thread that will ingest a new file
  rocksdb::port::Thread bg_addfile([&]() {
    file_keys = {1, 2, 3};
    ASSERT_OK(GenerateAndAddExternalFile(options, file_keys, 1));
  });

  // Wait for AddFile to start picking levels and writing MANIFEST
  TEST_SYNC_POINT("ExternalSSTFileTest::PickedLevelBug:0");

  TEST_SYNC_POINT("ExternalSSTFileTest::PickedLevelBug:3");

  // We need to verify that no compactions can run while AddFile is
  // ingesting the files into the levels it find suitable. So we will
  // wait for 2 seconds to give a chance for compactions to run during
  // this period, and then make sure that no compactions where able to run
  env_->SleepForMicroseconds(1000000 * 2);
  ASSERT_FALSE(bg_compact_started.load());

  // Hold AddFile from finishing writing the MANIFEST
  TEST_SYNC_POINT("ExternalSSTFileTest::PickedLevelBug:1");

  bg_addfile.join();
  bg_compact.join();

  dbfull()->TEST_WaitForCompact();

  int total_keys = 0;
  Iterator* iter = db_->NewIterator(ReadOptions());
  for (iter->SeekToFirst(); iter->Valid(); iter->Next()) {
    ASSERT_OK(iter->status());
    total_keys++;
  }
  ASSERT_EQ(total_keys, 10);

  delete iter;

  rocksdb::SyncPoint::GetInstance()->DisableProcessing();
}

TEST_F(ExternalSSTFileTest, IngestNonExistingFile) {
  Options options = CurrentOptions();
  DestroyAndReopen(options);

  Status s = db_->IngestExternalFile({"non_existing_file"},
                                     IngestExternalFileOptions());
  ASSERT_NOK(s);

  // Verify file deletion is not impacted (verify a bug fix)
  ASSERT_OK(Put(Key(1), Key(1)));
  ASSERT_OK(Put(Key(9), Key(9)));
  ASSERT_OK(Flush());

  ASSERT_OK(Put(Key(1), Key(1)));
  ASSERT_OK(Put(Key(9), Key(9)));
  ASSERT_OK(Flush());

  ASSERT_OK(db_->CompactRange(CompactRangeOptions(), nullptr, nullptr));
  ASSERT_OK(dbfull()->TEST_WaitForCompact(true));

  // After full compaction, there should be only 1 file.
  std::vector<std::string> files;
  env_->GetChildren(dbname_, &files);
  int num_sst_files = 0;
  for (auto& f : files) {
    uint64_t number;
    FileType type;
    if (ParseFileName(f, &number, &type) && type == kTableFile) {
      num_sst_files++;
    }
  }
  ASSERT_EQ(1, num_sst_files);
}

TEST_F(ExternalSSTFileTest, CompactDuringAddFileRandom) {
  Options options = CurrentOptions();
  options.disable_auto_compactions = false;
  options.level0_file_num_compaction_trigger = 2;
  options.num_levels = 2;
  DestroyAndReopen(options);

  std::function<void()> bg_compact = [&]() {
    ASSERT_OK(db_->CompactRange(CompactRangeOptions(), nullptr, nullptr));
  };

  int range_id = 0;
  std::vector<int> file_keys;
  std::function<void()> bg_addfile = [&]() {
    ASSERT_OK(GenerateAndAddExternalFile(options, file_keys, range_id));
  };

  const int num_of_ranges = 1000;
  std::vector<port::Thread> threads;
  while (range_id < num_of_ranges) {
    int range_start = range_id * 10;
    int range_end = range_start + 10;

    file_keys.clear();
    for (int k = range_start + 1; k < range_end; k++) {
      file_keys.push_back(k);
    }
    ASSERT_OK(Put(Key(range_start), Key(range_start)));
    ASSERT_OK(Put(Key(range_end), Key(range_end)));
    ASSERT_OK(Flush());

    if (range_id % 10 == 0) {
      threads.emplace_back(bg_compact);
    }
    threads.emplace_back(bg_addfile);

    for (auto& t : threads) {
      t.join();
    }
    threads.clear();

    range_id++;
  }

  for (int rid = 0; rid < num_of_ranges; rid++) {
    int range_start = rid * 10;
    int range_end = range_start + 10;

    ASSERT_EQ(Get(Key(range_start)), Key(range_start)) << rid;
    ASSERT_EQ(Get(Key(range_end)), Key(range_end)) << rid;
    for (int k = range_start + 1; k < range_end; k++) {
      std::string v = Key(k) + ToString(rid);
      ASSERT_EQ(Get(Key(k)), v) << rid;
    }
  }
}

TEST_F(ExternalSSTFileTest, PickedLevelDynamic) {
  Options options = CurrentOptions();
  options.disable_auto_compactions = false;
  options.level0_file_num_compaction_trigger = 4;
  options.level_compaction_dynamic_level_bytes = true;
  options.num_levels = 4;
  DestroyAndReopen(options);
  std::map<std::string, std::string> true_data;

  rocksdb::SyncPoint::GetInstance()->LoadDependency({
      {"ExternalSSTFileTest::PickedLevelDynamic:0",
       "BackgroundCallCompaction:0"},
      {"DBImpl::BackgroundCompaction:Start",
       "ExternalSSTFileTest::PickedLevelDynamic:1"},
      {"ExternalSSTFileTest::PickedLevelDynamic:2",
       "DBImpl::BackgroundCompaction:NonTrivial:AfterRun"},
  });
  rocksdb::SyncPoint::GetInstance()->EnableProcessing();

  // Flush 4 files containing the same keys
  for (int i = 0; i < 4; i++) {
    for (int k = 20; k <= 30; k++) {
      ASSERT_OK(Put(Key(k), Key(k) + "put"));
      true_data[Key(k)] = Key(k) + "put";
    }
    for (int k = 50; k <= 60; k++) {
      ASSERT_OK(Put(Key(k), Key(k) + "put"));
      true_data[Key(k)] = Key(k) + "put";
    }
    ASSERT_OK(Flush());
  }

  // Wait for BackgroundCompaction() to be called
  TEST_SYNC_POINT("ExternalSSTFileTest::PickedLevelDynamic:0");
  TEST_SYNC_POINT("ExternalSSTFileTest::PickedLevelDynamic:1");

  // This file overlaps with the output of the compaction (going to L3)
  // so the file will be added to L0 since L3 is the base level
  ASSERT_OK(GenerateAndAddExternalFile(options, {31, 32, 33, 34}, -1, false,
                                       false, true, false, &true_data));
  EXPECT_EQ(FilesPerLevel(), "5");

  // This file does not overlap with the current running compactiong
  ASSERT_OK(GenerateAndAddExternalFile(options, {9000, 9001}, -1, false, false,
                                       true, false, &true_data));
  EXPECT_EQ(FilesPerLevel(), "5,0,0,1");

  // Hold compaction from finishing
  TEST_SYNC_POINT("ExternalSSTFileTest::PickedLevelDynamic:2");

  // Output of the compaction will go to L3
  dbfull()->TEST_WaitForCompact();
  EXPECT_EQ(FilesPerLevel(), "1,0,0,2");

  Close();
  options.disable_auto_compactions = true;
  Reopen(options);

  ASSERT_OK(GenerateAndAddExternalFile(options, {1, 15, 19}, -1, false, false,
                                       true, false, &true_data));
  ASSERT_EQ(FilesPerLevel(), "1,0,0,3");

  ASSERT_OK(GenerateAndAddExternalFile(options, {1000, 1001, 1002}, -1, false,
                                       false, true, false, &true_data));
  ASSERT_EQ(FilesPerLevel(), "1,0,0,4");

  ASSERT_OK(GenerateAndAddExternalFile(options, {500, 600, 700}, -1, false,
                                       false, true, false, &true_data));
  ASSERT_EQ(FilesPerLevel(), "1,0,0,5");

  // File 5 overlaps with file 2 (L3 / base level)
  ASSERT_OK(GenerateAndAddExternalFile(options, {2, 10}, -1, false, false, true,
                                       false, &true_data));
  ASSERT_EQ(FilesPerLevel(), "2,0,0,5");

  // File 6 overlaps with file 2 (L3 / base level) and file 5 (L0)
  ASSERT_OK(GenerateAndAddExternalFile(options, {3, 9}, -1, false, false, true,
                                       false, &true_data));
  ASSERT_EQ(FilesPerLevel(), "3,0,0,5");

  // Verify data in files
  size_t kcnt = 0;
  VerifyDBFromMap(true_data, &kcnt, false);

  // Write range [5 => 10] to L0
  for (int i = 5; i <= 10; i++) {
    std::string k = Key(i);
    std::string v = k + "put";
    ASSERT_OK(Put(k, v));
    true_data[k] = v;
  }
  ASSERT_OK(Flush());
  ASSERT_EQ(FilesPerLevel(), "4,0,0,5");

  // File 7 overlaps with file 4 (L3)
  ASSERT_OK(GenerateAndAddExternalFile(options, {650, 651, 652}, -1, false,
                                       false, true, false, &true_data));
  ASSERT_EQ(FilesPerLevel(), "5,0,0,5");

  VerifyDBFromMap(true_data, &kcnt, false);

  rocksdb::SyncPoint::GetInstance()->DisableProcessing();
}

TEST_F(ExternalSSTFileTest, AddExternalSstFileWithCustomCompartor) {
  Options options = CurrentOptions();
  options.comparator = ReverseBytewiseComparator();
  DestroyAndReopen(options);

  SstFileWriter sst_file_writer(EnvOptions(), options);

  // Generate files with these key ranges
  // {14  -> 0}
  // {24 -> 10}
  // {34 -> 20}
  // {44 -> 30}
  // ..
  std::vector<std::string> generated_files;
  for (int i = 0; i < 10; i++) {
    std::string file_name = sst_files_dir_ + env_->GenerateUniqueId();
    ASSERT_OK(sst_file_writer.Open(file_name));

    int range_end = i * 10;
    int range_start = range_end + 15;
    for (int k = (range_start - 1); k >= range_end; k--) {
      ASSERT_OK(sst_file_writer.Put(Key(k), Key(k)));
    }
    ExternalSstFileInfo file_info;
    ASSERT_OK(sst_file_writer.Finish(&file_info));
    generated_files.push_back(file_name);
  }

  std::vector<std::string> in_files;

  // These 2nd and 3rd files overlap with each other
  in_files = {generated_files[0], generated_files[4], generated_files[5],
              generated_files[7]};
  ASSERT_NOK(DeprecatedAddFile(in_files));

  // These 2 files dont overlap with each other
  in_files = {generated_files[0], generated_files[2]};
  ASSERT_OK(DeprecatedAddFile(in_files));

  // These 2 files dont overlap with each other but overlap with keys in DB
  in_files = {generated_files[3], generated_files[7]};
  ASSERT_NOK(DeprecatedAddFile(in_files));

  // Files dont overlap and dont overlap with DB key range
  in_files = {generated_files[4], generated_files[6], generated_files[8]};
  ASSERT_OK(DeprecatedAddFile(in_files));

  for (int i = 0; i < 100; i++) {
    if (i % 20 <= 14) {
      ASSERT_EQ(Get(Key(i)), Key(i));
    } else {
      ASSERT_EQ(Get(Key(i)), "NOT_FOUND");
    }
  }
}

TEST_F(ExternalSSTFileTest, AddFileTrivialMoveBug) {
  Options options = CurrentOptions();
  options.num_levels = 3;
  options.IncreaseParallelism(20);
  DestroyAndReopen(options);

  ASSERT_OK(GenerateAndAddExternalFile(options, {1, 4}, 1));  // L3
  ASSERT_OK(GenerateAndAddExternalFile(options, {2, 3}, 2));  // L2

  ASSERT_OK(GenerateAndAddExternalFile(options, {10, 14}, 3));  // L3
  ASSERT_OK(GenerateAndAddExternalFile(options, {12, 13}, 4));  // L2

  ASSERT_OK(GenerateAndAddExternalFile(options, {20, 24}, 5));  // L3
  ASSERT_OK(GenerateAndAddExternalFile(options, {22, 23}, 6));  // L2

  rocksdb::SyncPoint::GetInstance()->SetCallBack(
      "CompactionJob::Run():Start", [&](void* /*arg*/) {
        // fit in L3 but will overlap with compaction so will be added
        // to L2 but a compaction will trivially move it to L3
        // and break LSM consistency
        static std::atomic<bool> called = {false};
        if (!called) {
          called = true;
          ASSERT_OK(dbfull()->SetOptions({{"max_bytes_for_level_base", "1"}}));
          ASSERT_OK(GenerateAndAddExternalFile(options, {15, 16}, 7));
        }
      });
  rocksdb::SyncPoint::GetInstance()->EnableProcessing();

  CompactRangeOptions cro;
  cro.exclusive_manual_compaction = false;
  ASSERT_OK(db_->CompactRange(cro, nullptr, nullptr));

  dbfull()->TEST_WaitForCompact();

  rocksdb::SyncPoint::GetInstance()->DisableProcessing();
}

TEST_F(ExternalSSTFileTest, CompactAddedFiles) {
  Options options = CurrentOptions();
  options.num_levels = 3;
  DestroyAndReopen(options);

  ASSERT_OK(GenerateAndAddExternalFile(options, {1, 10}, 1));  // L3
  ASSERT_OK(GenerateAndAddExternalFile(options, {2, 9}, 2));   // L2
  ASSERT_OK(GenerateAndAddExternalFile(options, {3, 8}, 3));   // L1
  ASSERT_OK(GenerateAndAddExternalFile(options, {4, 7}, 4));   // L0

  ASSERT_OK(db_->CompactRange(CompactRangeOptions(), nullptr, nullptr));
}

TEST_F(ExternalSSTFileTest, SstFileWriterNonSharedKeys) {
  Options options = CurrentOptions();
  DestroyAndReopen(options);
  std::string file_path = sst_files_dir_ + "/not_shared";
  SstFileWriter sst_file_writer(EnvOptions(), options);

  std::string suffix(100, 'X');
  ASSERT_OK(sst_file_writer.Open(file_path));
  ASSERT_OK(sst_file_writer.Put("A" + suffix, "VAL"));
  ASSERT_OK(sst_file_writer.Put("BB" + suffix, "VAL"));
  ASSERT_OK(sst_file_writer.Put("CC" + suffix, "VAL"));
  ASSERT_OK(sst_file_writer.Put("CXD" + suffix, "VAL"));
  ASSERT_OK(sst_file_writer.Put("CZZZ" + suffix, "VAL"));
  ASSERT_OK(sst_file_writer.Put("ZAAAX" + suffix, "VAL"));

  ASSERT_OK(sst_file_writer.Finish());
  ASSERT_OK(DeprecatedAddFile({file_path}));
}

TEST_P(ExternalSSTFileTest, IngestFileWithGlobalSeqnoRandomized) {
  Options options = CurrentOptions();
  options.IncreaseParallelism(20);
  options.level0_slowdown_writes_trigger = 256;
  options.level0_stop_writes_trigger = 256;

  bool write_global_seqno = std::get<0>(GetParam());
  bool verify_checksums_before_ingest = std::get<1>(GetParam());
  for (int iter = 0; iter < 2; iter++) {
    bool write_to_memtable = (iter == 0);
    DestroyAndReopen(options);

    Random rnd(301);
    std::map<std::string, std::string> true_data;
    for (int i = 0; i < 500; i++) {
      std::vector<std::pair<std::string, std::string>> random_data;
      for (int j = 0; j < 100; j++) {
        std::string k;
        std::string v;
        test::RandomString(&rnd, rnd.Next() % 20, &k);
        test::RandomString(&rnd, rnd.Next() % 50, &v);
        random_data.emplace_back(k, v);
      }

      if (write_to_memtable && rnd.OneIn(4)) {
        // 25% of writes go through memtable
        for (auto& entry : random_data) {
          ASSERT_OK(Put(entry.first, entry.second));
          true_data[entry.first] = entry.second;
        }
      } else {
        ASSERT_OK(GenerateAndAddExternalFile(
            options, random_data, -1, true, write_global_seqno,
            verify_checksums_before_ingest, true, &true_data));
      }
    }
    size_t kcnt = 0;
    VerifyDBFromMap(true_data, &kcnt, false);
    db_->CompactRange(CompactRangeOptions(), nullptr, nullptr);
    VerifyDBFromMap(true_data, &kcnt, false);
  }
}

TEST_P(ExternalSSTFileTest, IngestFileWithGlobalSeqnoAssignedLevel) {
  Options options = CurrentOptions();
  options.num_levels = 5;
  options.disable_auto_compactions = true;
  DestroyAndReopen(options);
  std::vector<std::pair<std::string, std::string>> file_data;
  std::map<std::string, std::string> true_data;

  // Insert 100 -> 200 into the memtable
  for (int i = 100; i <= 200; i++) {
    ASSERT_OK(Put(Key(i), "memtable"));
    true_data[Key(i)] = "memtable";
  }

  // Insert 0 -> 20 using AddFile
  file_data.clear();
  for (int i = 0; i <= 20; i++) {
    file_data.emplace_back(Key(i), "L4");
  }
  bool write_global_seqno = std::get<0>(GetParam());
  bool verify_checksums_before_ingest = std::get<1>(GetParam());
  ASSERT_OK(GenerateAndAddExternalFile(
      options, file_data, -1, true, write_global_seqno,
      verify_checksums_before_ingest, false, &true_data));

  // This file dont overlap with anything in the DB, will go to L4
  ASSERT_EQ("0,0,0,0,1", FilesPerLevel());

  // Insert 80 -> 130 using AddFile
  file_data.clear();
  for (int i = 80; i <= 130; i++) {
    file_data.emplace_back(Key(i), "L0");
  }
  ASSERT_OK(GenerateAndAddExternalFile(
      options, file_data, -1, true, write_global_seqno,
      verify_checksums_before_ingest, false, &true_data));

  // This file overlap with the memtable, so it will flush it and add
  // it self to L0
  ASSERT_EQ("2,0,0,0,1", FilesPerLevel());

  // Insert 30 -> 50 using AddFile
  file_data.clear();
  for (int i = 30; i <= 50; i++) {
    file_data.emplace_back(Key(i), "L4");
  }
  ASSERT_OK(GenerateAndAddExternalFile(
      options, file_data, -1, true, write_global_seqno,
      verify_checksums_before_ingest, false, &true_data));

  // This file dont overlap with anything in the DB and fit in L4 as well
  ASSERT_EQ("2,0,0,0,2", FilesPerLevel());

  // Insert 10 -> 40 using AddFile
  file_data.clear();
  for (int i = 10; i <= 40; i++) {
    file_data.emplace_back(Key(i), "L3");
  }
  ASSERT_OK(GenerateAndAddExternalFile(
      options, file_data, -1, true, write_global_seqno,
      verify_checksums_before_ingest, false, &true_data));

  // This file overlap with files in L4, we will ingest it in L3
  ASSERT_EQ("2,0,0,1,2", FilesPerLevel());

  size_t kcnt = 0;
  VerifyDBFromMap(true_data, &kcnt, false);
}

TEST_P(ExternalSSTFileTest, IngestFileWithGlobalSeqnoMemtableFlush) {
  Options options = CurrentOptions();
  DestroyAndReopen(options);
  uint64_t entries_in_memtable;
  std::map<std::string, std::string> true_data;

  for (int k : {10, 20, 40, 80}) {
    ASSERT_OK(Put(Key(k), "memtable"));
    true_data[Key(k)] = "memtable";
  }
  db_->GetIntProperty(DB::Properties::kNumEntriesActiveMemTable,
                      &entries_in_memtable);
  ASSERT_GE(entries_in_memtable, 1);

  bool write_global_seqno = std::get<0>(GetParam());
  bool verify_checksums_before_ingest = std::get<1>(GetParam());
  // No need for flush
  ASSERT_OK(GenerateAndAddExternalFile(
      options, {90, 100, 110}, -1, true, write_global_seqno,
      verify_checksums_before_ingest, false, &true_data));
  db_->GetIntProperty(DB::Properties::kNumEntriesActiveMemTable,
                      &entries_in_memtable);
  ASSERT_GE(entries_in_memtable, 1);

  // This file will flush the memtable
  ASSERT_OK(GenerateAndAddExternalFile(
      options, {19, 20, 21}, -1, true, write_global_seqno,
      verify_checksums_before_ingest, false, &true_data));
  db_->GetIntProperty(DB::Properties::kNumEntriesActiveMemTable,
                      &entries_in_memtable);
  ASSERT_EQ(entries_in_memtable, 0);

  for (int k : {200, 201, 205, 206}) {
    ASSERT_OK(Put(Key(k), "memtable"));
    true_data[Key(k)] = "memtable";
  }
  db_->GetIntProperty(DB::Properties::kNumEntriesActiveMemTable,
                      &entries_in_memtable);
  ASSERT_GE(entries_in_memtable, 1);

  // No need for flush, this file keys fit between the memtable keys
  ASSERT_OK(GenerateAndAddExternalFile(
      options, {202, 203, 204}, -1, true, write_global_seqno,
      verify_checksums_before_ingest, false, &true_data));
  db_->GetIntProperty(DB::Properties::kNumEntriesActiveMemTable,
                      &entries_in_memtable);
  ASSERT_GE(entries_in_memtable, 1);

  // This file will flush the memtable
  ASSERT_OK(GenerateAndAddExternalFile(
      options, {206, 207}, -1, true, false, write_global_seqno,
      verify_checksums_before_ingest, &true_data));
  db_->GetIntProperty(DB::Properties::kNumEntriesActiveMemTable,
                      &entries_in_memtable);
  ASSERT_EQ(entries_in_memtable, 0);

  size_t kcnt = 0;
  VerifyDBFromMap(true_data, &kcnt, false);
}

TEST_P(ExternalSSTFileTest, L0SortingIssue) {
  Options options = CurrentOptions();
  options.num_levels = 2;
  DestroyAndReopen(options);
  std::map<std::string, std::string> true_data;

  ASSERT_OK(Put(Key(1), "memtable"));
  ASSERT_OK(Put(Key(10), "memtable"));

  bool write_global_seqno = std::get<0>(GetParam());
  bool verify_checksums_before_ingest = std::get<1>(GetParam());
  // No Flush needed, No global seqno needed, Ingest in L1
  ASSERT_OK(GenerateAndAddExternalFile(options, {7, 8}, -1, true,
                                       write_global_seqno,
                                       verify_checksums_before_ingest, false));
  // No Flush needed, but need a global seqno, Ingest in L0
  ASSERT_OK(GenerateAndAddExternalFile(options, {7, 8}, -1, true,
                                       write_global_seqno,
                                       verify_checksums_before_ingest, false));
  printf("%s\n", FilesPerLevel().c_str());

  // Overwrite what we added using external files
  ASSERT_OK(Put(Key(7), "memtable"));
  ASSERT_OK(Put(Key(8), "memtable"));

  // Read values from memtable
  ASSERT_EQ(Get(Key(7)), "memtable");
  ASSERT_EQ(Get(Key(8)), "memtable");

  // Flush and read from L0
  ASSERT_OK(Flush());
  printf("%s\n", FilesPerLevel().c_str());
  ASSERT_EQ(Get(Key(7)), "memtable");
  ASSERT_EQ(Get(Key(8)), "memtable");
}

TEST_F(ExternalSSTFileTest, CompactionDeadlock) {
  Options options = CurrentOptions();
  options.num_levels = 2;
  options.level0_file_num_compaction_trigger = 4;
  options.level0_slowdown_writes_trigger = 4;
  options.level0_stop_writes_trigger = 4;
  DestroyAndReopen(options);

  // atomic conter of currently running bg threads
  std::atomic<int> running_threads(0);

  rocksdb::SyncPoint::GetInstance()->LoadDependency({
      {"DBImpl::DelayWrite:Wait", "ExternalSSTFileTest::DeadLock:0"},
      {"ExternalSSTFileTest::DeadLock:1", "DBImpl::AddFile:Start"},
      {"DBImpl::AddFile:MutexLock", "ExternalSSTFileTest::DeadLock:2"},
      {"ExternalSSTFileTest::DeadLock:3", "BackgroundCallCompaction:0"},
  });
  rocksdb::SyncPoint::GetInstance()->EnableProcessing();

  // Start ingesting and extrnal file in the background
  rocksdb::port::Thread bg_ingest_file([&]() {
    running_threads += 1;
    ASSERT_OK(GenerateAndAddExternalFile(options, {5, 6}));
    running_threads -= 1;
  });

  ASSERT_OK(Put(Key(1), "memtable"));
  ASSERT_OK(Flush());

  ASSERT_OK(Put(Key(2), "memtable"));
  ASSERT_OK(Flush());

  ASSERT_OK(Put(Key(3), "memtable"));
  ASSERT_OK(Flush());

  ASSERT_OK(Put(Key(4), "memtable"));
  ASSERT_OK(Flush());

  // This thread will try to insert into the memtable but since we have 4 L0
  // files this thread will be blocked and hold the writer thread
  rocksdb::port::Thread bg_block_put([&]() {
    running_threads += 1;
    ASSERT_OK(Put(Key(10), "memtable"));
    running_threads -= 1;
  });

  // Make sure DelayWrite is called first
  TEST_SYNC_POINT("ExternalSSTFileTest::DeadLock:0");

  // `DBImpl::AddFile:Start` will wait until we be here
  TEST_SYNC_POINT("ExternalSSTFileTest::DeadLock:1");

  // Wait for IngestExternalFile() to start and aquire mutex
  TEST_SYNC_POINT("ExternalSSTFileTest::DeadLock:2");

  // Now let compaction start
  TEST_SYNC_POINT("ExternalSSTFileTest::DeadLock:3");

  // Wait for max 5 seconds, if we did not finish all bg threads
  // then we hit the deadlock bug
  for (int i = 0; i < 10; i++) {
    if (running_threads.load() == 0) {
      break;
    }
    env_->SleepForMicroseconds(500000);
  }

  ASSERT_EQ(running_threads.load(), 0);

  bg_ingest_file.join();
  bg_block_put.join();
}

TEST_F(ExternalSSTFileTest, DirtyExit) {
  Options options = CurrentOptions();
  DestroyAndReopen(options);
  std::string file_path = sst_files_dir_ + "/dirty_exit";
  std::unique_ptr<SstFileWriter> sst_file_writer;

  // Destruct SstFileWriter without calling Finish()
  sst_file_writer.reset(new SstFileWriter(EnvOptions(), options));
  ASSERT_OK(sst_file_writer->Open(file_path));
  sst_file_writer.reset();

  // Destruct SstFileWriter with a failing Finish
  sst_file_writer.reset(new SstFileWriter(EnvOptions(), options));
  ASSERT_OK(sst_file_writer->Open(file_path));
  ASSERT_NOK(sst_file_writer->Finish());
}

TEST_F(ExternalSSTFileTest, FileWithCFInfo) {
  Options options = CurrentOptions();
  CreateAndReopenWithCF({"koko", "toto"}, options);

  SstFileWriter sfw_default(EnvOptions(), options, handles_[0]);
  SstFileWriter sfw_cf1(EnvOptions(), options, handles_[1]);
  SstFileWriter sfw_cf2(EnvOptions(), options, handles_[2]);
  SstFileWriter sfw_unknown(EnvOptions(), options);

  // default_cf.sst
  const std::string cf_default_sst = sst_files_dir_ + "/default_cf.sst";
  ASSERT_OK(sfw_default.Open(cf_default_sst));
  ASSERT_OK(sfw_default.Put("K1", "V1"));
  ASSERT_OK(sfw_default.Put("K2", "V2"));
  ASSERT_OK(sfw_default.Finish());

  // cf1.sst
  const std::string cf1_sst = sst_files_dir_ + "/cf1.sst";
  ASSERT_OK(sfw_cf1.Open(cf1_sst));
  ASSERT_OK(sfw_cf1.Put("K3", "V1"));
  ASSERT_OK(sfw_cf1.Put("K4", "V2"));
  ASSERT_OK(sfw_cf1.Finish());

  // cf_unknown.sst
  const std::string unknown_sst = sst_files_dir_ + "/cf_unknown.sst";
  ASSERT_OK(sfw_unknown.Open(unknown_sst));
  ASSERT_OK(sfw_unknown.Put("K5", "V1"));
  ASSERT_OK(sfw_unknown.Put("K6", "V2"));
  ASSERT_OK(sfw_unknown.Finish());

  IngestExternalFileOptions ifo;

  // SST CF dont match
  ASSERT_NOK(db_->IngestExternalFile(handles_[0], {cf1_sst}, ifo));
  // SST CF dont match
  ASSERT_NOK(db_->IngestExternalFile(handles_[2], {cf1_sst}, ifo));
  // SST CF match
  ASSERT_OK(db_->IngestExternalFile(handles_[1], {cf1_sst}, ifo));

  // SST CF dont match
  ASSERT_NOK(db_->IngestExternalFile(handles_[1], {cf_default_sst}, ifo));
  // SST CF dont match
  ASSERT_NOK(db_->IngestExternalFile(handles_[2], {cf_default_sst}, ifo));
  // SST CF match
  ASSERT_OK(db_->IngestExternalFile(handles_[0], {cf_default_sst}, ifo));

  // SST CF unknown
  ASSERT_OK(db_->IngestExternalFile(handles_[1], {unknown_sst}, ifo));
  // SST CF unknown
  ASSERT_OK(db_->IngestExternalFile(handles_[2], {unknown_sst}, ifo));
  // SST CF unknown
  ASSERT_OK(db_->IngestExternalFile(handles_[0], {unknown_sst}, ifo));

  // Cannot ingest a file into a dropped CF
  ASSERT_OK(db_->DropColumnFamily(handles_[1]));
  ASSERT_NOK(db_->IngestExternalFile(handles_[1], {unknown_sst}, ifo));

  // CF was not dropped, ok to Ingest
  ASSERT_OK(db_->IngestExternalFile(handles_[2], {unknown_sst}, ifo));
}

/*
 * Test and verify the functionality of ingestion_options.move_files.
 */
TEST_F(ExternalSSTFileTest, LinkExternalSst) {
  Options options = CurrentOptions();
  options.disable_auto_compactions = true;
  DestroyAndReopen(options);
  const int kNumKeys = 10000;

  std::string file_path = sst_files_dir_ + "file1.sst";
  // Create SstFileWriter for default column family
  SstFileWriter sst_file_writer(EnvOptions(), options);
  ASSERT_OK(sst_file_writer.Open(file_path));
  for (int i = 0; i < kNumKeys; i++) {
    ASSERT_OK(sst_file_writer.Put(Key(i), Key(i) + "_value"));
  }
  ASSERT_OK(sst_file_writer.Finish());
  uint64_t file_size = 0;
  ASSERT_OK(env_->GetFileSize(file_path, &file_size));

  IngestExternalFileOptions ifo;
  ifo.move_files = true;
  ASSERT_OK(db_->IngestExternalFile({file_path}, ifo));

  ColumnFamilyHandleImpl* cfh =
      static_cast<ColumnFamilyHandleImpl*>(dbfull()->DefaultColumnFamily());
  ColumnFamilyData* cfd = cfh->cfd();
  const InternalStats* internal_stats_ptr = cfd->internal_stats();
  const std::vector<InternalStats::CompactionStats>& comp_stats =
      internal_stats_ptr->TEST_GetCompactionStats();
  uint64_t bytes_copied = 0;
  uint64_t bytes_moved = 0;
  for (const auto& stats : comp_stats) {
    bytes_copied += stats.bytes_written;
    bytes_moved += stats.bytes_moved;
  }
  // If bytes_moved > 0, it means external sst resides on the same FS
  // supporting hard link operation. Therefore,
  // 0 bytes should be copied, and the bytes_moved == file_size.
  // Otherwise, FS does not support hard link, or external sst file resides on
  // a different file system, then the bytes_copied should be equal to
  // file_size.
  if (bytes_moved > 0) {
    ASSERT_EQ(0, bytes_copied);
    ASSERT_EQ(file_size, bytes_moved);
  } else {
    ASSERT_EQ(file_size, bytes_copied);
  }
}

class TestIngestExternalFileListener : public EventListener {
 public:
  void OnExternalFileIngested(DB* /*db*/,
                              const ExternalFileIngestionInfo& info) override {
    ingested_files.push_back(info);
  }

  std::vector<ExternalFileIngestionInfo> ingested_files;
};

TEST_P(ExternalSSTFileTest, IngestionListener) {
  Options options = CurrentOptions();
  TestIngestExternalFileListener* listener =
      new TestIngestExternalFileListener();
  options.listeners.emplace_back(listener);
  CreateAndReopenWithCF({"koko", "toto"}, options);

  bool write_global_seqno = std::get<0>(GetParam());
  bool verify_checksums_before_ingest = std::get<1>(GetParam());
  // Ingest into default cf
  ASSERT_OK(GenerateAndAddExternalFile(
      options, {1, 2}, -1, true, write_global_seqno,
      verify_checksums_before_ingest, true, nullptr, handles_[0]));
  ASSERT_EQ(listener->ingested_files.size(), 1);
  ASSERT_EQ(listener->ingested_files.back().cf_name, "default");
  ASSERT_EQ(listener->ingested_files.back().global_seqno, 0);
  ASSERT_EQ(listener->ingested_files.back().table_properties.column_family_id,
            0);
  ASSERT_EQ(listener->ingested_files.back().table_properties.column_family_name,
            "default");

  // Ingest into cf1
  ASSERT_OK(GenerateAndAddExternalFile(
      options, {1, 2}, -1, true, write_global_seqno,
      verify_checksums_before_ingest, true, nullptr, handles_[1]));
  ASSERT_EQ(listener->ingested_files.size(), 2);
  ASSERT_EQ(listener->ingested_files.back().cf_name, "koko");
  ASSERT_EQ(listener->ingested_files.back().global_seqno, 0);
  ASSERT_EQ(listener->ingested_files.back().table_properties.column_family_id,
            1);
  ASSERT_EQ(listener->ingested_files.back().table_properties.column_family_name,
            "koko");

  // Ingest into cf2
  ASSERT_OK(GenerateAndAddExternalFile(
      options, {1, 2}, -1, true, write_global_seqno,
      verify_checksums_before_ingest, true, nullptr, handles_[2]));
  ASSERT_EQ(listener->ingested_files.size(), 3);
  ASSERT_EQ(listener->ingested_files.back().cf_name, "toto");
  ASSERT_EQ(listener->ingested_files.back().global_seqno, 0);
  ASSERT_EQ(listener->ingested_files.back().table_properties.column_family_id,
            2);
  ASSERT_EQ(listener->ingested_files.back().table_properties.column_family_name,
            "toto");
}

TEST_F(ExternalSSTFileTest, SnapshotInconsistencyBug) {
  Options options = CurrentOptions();
  DestroyAndReopen(options);
  const int kNumKeys = 10000;

  // Insert keys using normal path and take a snapshot
  for (int i = 0; i < kNumKeys; i++) {
    ASSERT_OK(Put(Key(i), Key(i) + "_V1"));
  }
  const Snapshot* snap = db_->GetSnapshot();

  // Overwrite all keys using IngestExternalFile
  std::string sst_file_path = sst_files_dir_ + "file1.sst";
  SstFileWriter sst_file_writer(EnvOptions(), options);
  ASSERT_OK(sst_file_writer.Open(sst_file_path));
  for (int i = 0; i < kNumKeys; i++) {
    ASSERT_OK(sst_file_writer.Put(Key(i), Key(i) + "_V2"));
  }
  ASSERT_OK(sst_file_writer.Finish());

  IngestExternalFileOptions ifo;
  ifo.move_files = true;
  ASSERT_OK(db_->IngestExternalFile({sst_file_path}, ifo));

  for (int i = 0; i < kNumKeys; i++) {
    ASSERT_EQ(Get(Key(i), snap), Key(i) + "_V1");
    ASSERT_EQ(Get(Key(i)), Key(i) + "_V2");
  }

  db_->ReleaseSnapshot(snap);
}

TEST_P(ExternalSSTFileTest, IngestBehind) {
  Options options = CurrentOptions();
  options.compaction_style = kCompactionStyleUniversal;
  options.num_levels = 3;
  options.disable_auto_compactions = false;
  DestroyAndReopen(options);
  std::vector<std::pair<std::string, std::string>> file_data;
  std::map<std::string, std::string> true_data;

  // Insert 100 -> 200 into the memtable
  for (int i = 100; i <= 200; i++) {
    ASSERT_OK(Put(Key(i), "memtable"));
    true_data[Key(i)] = "memtable";
  }

  // Insert 100 -> 200 using IngestExternalFile
  file_data.clear();
  for (int i = 0; i <= 20; i++) {
    file_data.emplace_back(Key(i), "ingest_behind");
  }

  IngestExternalFileOptions ifo;
  ifo.allow_global_seqno = true;
  ifo.ingest_behind = true;
  ifo.write_global_seqno = std::get<0>(GetParam());
  ifo.verify_checksums_before_ingest = std::get<1>(GetParam());

  // Can't ingest behind since allow_ingest_behind isn't set to true
  ASSERT_NOK(GenerateAndAddExternalFileIngestBehind(options, ifo,
                                                   file_data, -1, false,
                                                   &true_data));

  options.allow_ingest_behind = true;
  // check that we still can open the DB, as num_levels should be
  // sanitized to 3
  options.num_levels = 2;
  DestroyAndReopen(options);

  options.num_levels = 3;
  DestroyAndReopen(options);
  // Insert 100 -> 200 into the memtable
  for (int i = 100; i <= 200; i++) {
    ASSERT_OK(Put(Key(i), "memtable"));
    true_data[Key(i)] = "memtable";
  }
  db_->CompactRange(CompactRangeOptions(), nullptr, nullptr);
  // Universal picker should go at second from the bottom level
  ASSERT_EQ("0,1", FilesPerLevel());
  ASSERT_OK(GenerateAndAddExternalFileIngestBehind(options, ifo,
                                                   file_data, -1, false,
                                                   &true_data));
  ASSERT_EQ("0,1,1", FilesPerLevel());
  // this time ingest should fail as the file doesn't fit to the bottom level
  ASSERT_NOK(GenerateAndAddExternalFileIngestBehind(options, ifo,
                                                   file_data, -1, false,
                                                   &true_data));
  ASSERT_EQ("0,1,1", FilesPerLevel());
  db_->CompactRange(CompactRangeOptions(), nullptr, nullptr);
  // bottom level should be empty
  ASSERT_EQ("0,1", FilesPerLevel());

  size_t kcnt = 0;
  VerifyDBFromMap(true_data, &kcnt, false);
}

TEST_F(ExternalSSTFileTest, SkipBloomFilter) {
  Options options = CurrentOptions();

  BlockBasedTableOptions table_options;
  table_options.filter_policy.reset(NewBloomFilterPolicy(10));
  table_options.cache_index_and_filter_blocks = true;
  options.table_factory.reset(NewBlockBasedTableFactory(table_options));


  // Create external SST file and include bloom filters
  options.statistics = rocksdb::CreateDBStatistics();
  DestroyAndReopen(options);
  {
    std::string file_path = sst_files_dir_ + "sst_with_bloom.sst";
    SstFileWriter sst_file_writer(EnvOptions(), options);
    ASSERT_OK(sst_file_writer.Open(file_path));
    ASSERT_OK(sst_file_writer.Put("Key1", "Value1"));
    ASSERT_OK(sst_file_writer.Finish());

    ASSERT_OK(
        db_->IngestExternalFile({file_path}, IngestExternalFileOptions()));

    ASSERT_EQ(Get("Key1"), "Value1");
    ASSERT_GE(
        options.statistics->getTickerCount(Tickers::BLOCK_CACHE_FILTER_ADD), 1);
  }

  // Create external SST file but skip bloom filters
  options.statistics = rocksdb::CreateDBStatistics();
  DestroyAndReopen(options);
  {
    std::string file_path = sst_files_dir_ + "sst_with_no_bloom.sst";
    SstFileWriter sst_file_writer(EnvOptions(), options, nullptr, true,
                                  Env::IOPriority::IO_TOTAL,
                                  true /* skip_filters */);
    ASSERT_OK(sst_file_writer.Open(file_path));
    ASSERT_OK(sst_file_writer.Put("Key1", "Value1"));
    ASSERT_OK(sst_file_writer.Finish());

    ASSERT_OK(
        db_->IngestExternalFile({file_path}, IngestExternalFileOptions()));

    ASSERT_EQ(Get("Key1"), "Value1");
    ASSERT_EQ(
        options.statistics->getTickerCount(Tickers::BLOCK_CACHE_FILTER_ADD), 0);
  }
}

<<<<<<< HEAD
TEST_F(ExternalSSTFileTest, IngestFileWrittenWithCompressionDictionary) {
  if (!ZSTD_Supported()) {
    return;
  }
  const int kNumEntries = 1 << 10;
  const int kNumBytesPerEntry = 1 << 10;
  Options options = CurrentOptions();
  options.compression = kZSTD;
  options.compression_opts.max_dict_bytes = 1 << 14;        // 16KB
  options.compression_opts.zstd_max_train_bytes = 1 << 18;  // 256KB
  DestroyAndReopen(options);

  std::atomic<int> num_compression_dicts(0);
  rocksdb::SyncPoint::GetInstance()->SetCallBack(
      "BlockBasedTableBuilder::WriteCompressionDictBlock:RawDict",
      [&](void* /* arg */) {
        ++num_compression_dicts;
      });
  rocksdb::SyncPoint::GetInstance()->EnableProcessing();

  Random rnd(301);
  std::vector<std::pair<std::string, std::string>> random_data;
  for (int i = 0; i < kNumEntries; i++) {
    std::string val;
    test::RandomString(&rnd, kNumBytesPerEntry, &val);
    random_data.emplace_back(Key(i), std::move(val));
  }
  ASSERT_OK(GenerateAndAddExternalFile(options, std::move(random_data)));
  ASSERT_EQ(1, num_compression_dicts);
=======
TEST_P(ExternalSSTFileTest, IngestFilesIntoMultipleColumnFamilies_Success) {
  std::unique_ptr<FaultInjectionTestEnv> fault_injection_env(
      new FaultInjectionTestEnv(env_));
  Options options = CurrentOptions();
  options.env = fault_injection_env.get();
  CreateAndReopenWithCF({"pikachu"}, options);
  std::vector<ColumnFamilyHandle*> column_families;
  column_families.push_back(handles_[0]);
  column_families.push_back(handles_[1]);
  std::vector<IngestExternalFileOptions> ifos(column_families.size());
  for (auto& ifo : ifos) {
    ifo.allow_global_seqno = true;  // Always allow global_seqno
    // May or may not write global_seqno
    ifo.write_global_seqno = std::get<0>(GetParam());
    // Whether to verify checksums before ingestion
    ifo.verify_checksums_before_ingest = std::get<1>(GetParam());
  }
  std::vector<std::vector<std::pair<std::string, std::string>>> data;
  data.push_back(
      {std::make_pair("foo1", "fv1"), std::make_pair("foo2", "fv2")});
  data.push_back(
      {std::make_pair("bar1", "bv1"), std::make_pair("bar2", "bv2")});
  // Resize the true_data vector upon construction to avoid re-alloc
  std::vector<std::map<std::string, std::string>> true_data(
      column_families.size());
  Status s = GenerateAndAddExternalFiles(options, column_families, ifos, data,
                                         -1, true, true_data);
  ASSERT_OK(s);
  Close();
  ReopenWithColumnFamilies({kDefaultColumnFamilyName, "pikachu"}, options);
  ASSERT_EQ(2, handles_.size());
  int cf = 0;
  for (const auto& verify_map : true_data) {
    for (const auto& elem : verify_map) {
      const std::string& key = elem.first;
      const std::string& value = elem.second;
      ASSERT_EQ(value, Get(cf, key));
    }
    ++cf;
  }
  Close();
  Destroy(options, true /* delete_cf_paths */);
}

TEST_P(ExternalSSTFileTest,
       IngestFilesIntoMultipleColumnFamilies_NoMixedStateWithSnapshot) {
  std::unique_ptr<FaultInjectionTestEnv> fault_injection_env(
      new FaultInjectionTestEnv(env_));
  SyncPoint::GetInstance()->DisableProcessing();
  SyncPoint::GetInstance()->ClearAllCallBacks();
  SyncPoint::GetInstance()->LoadDependency({
      {"DBImpl::IngestExternalFiles:InstallSVForFirstCF:0",
       "ExternalSSTFileTest::IngestFilesIntoMultipleColumnFamilies_MixedState:"
       "BeforeRead"},
      {"ExternalSSTFileTest::IngestFilesIntoMultipleColumnFamilies_MixedState:"
       "AfterRead",
       "DBImpl::IngestExternalFiles:InstallSVForFirstCF:1"},
  });
  SyncPoint::GetInstance()->EnableProcessing();

  Options options = CurrentOptions();
  options.env = fault_injection_env.get();
  CreateAndReopenWithCF({"pikachu"}, options);
  const std::vector<std::map<std::string, std::string>> data_before_ingestion =
      {{{"foo1", "fv1_0"}, {"foo2", "fv2_0"}, {"foo3", "fv3_0"}},
       {{"bar1", "bv1_0"}, {"bar2", "bv2_0"}, {"bar3", "bv3_0"}}};
  for (size_t i = 0; i != handles_.size(); ++i) {
    int cf = static_cast<int>(i);
    const auto& orig_data = data_before_ingestion[i];
    for (const auto& kv : orig_data) {
      ASSERT_OK(Put(cf, kv.first, kv.second));
    }
    ASSERT_OK(Flush(cf));
  }

  std::vector<ColumnFamilyHandle*> column_families;
  column_families.push_back(handles_[0]);
  column_families.push_back(handles_[1]);
  std::vector<IngestExternalFileOptions> ifos(column_families.size());
  for (auto& ifo : ifos) {
    ifo.allow_global_seqno = true;  // Always allow global_seqno
    // May or may not write global_seqno
    ifo.write_global_seqno = std::get<0>(GetParam());
    // Whether to verify checksums before ingestion
    ifo.verify_checksums_before_ingest = std::get<1>(GetParam());
  }
  std::vector<std::vector<std::pair<std::string, std::string>>> data;
  data.push_back(
      {std::make_pair("foo1", "fv1"), std::make_pair("foo2", "fv2")});
  data.push_back(
      {std::make_pair("bar1", "bv1"), std::make_pair("bar2", "bv2")});
  // Resize the true_data vector upon construction to avoid re-alloc
  std::vector<std::map<std::string, std::string>> true_data(
      column_families.size());
  // Take snapshot before ingestion starts
  ReadOptions read_opts;
  read_opts.total_order_seek = true;
  read_opts.snapshot = dbfull()->GetSnapshot();
  std::vector<Iterator*> iters(handles_.size());

  // Range scan checks first kv of each CF before ingestion starts.
  for (size_t i = 0; i != handles_.size(); ++i) {
    iters[i] = dbfull()->NewIterator(read_opts, handles_[i]);
    iters[i]->SeekToFirst();
    ASSERT_TRUE(iters[i]->Valid());
    const std::string& key = iters[i]->key().ToString();
    const std::string& value = iters[i]->value().ToString();
    const std::map<std::string, std::string>& orig_data =
        data_before_ingestion[i];
    std::map<std::string, std::string>::const_iterator it = orig_data.find(key);
    ASSERT_NE(orig_data.end(), it);
    ASSERT_EQ(it->second, value);
    iters[i]->Next();
  }
  port::Thread ingest_thread([&]() {
    ASSERT_OK(GenerateAndAddExternalFiles(options, column_families, ifos, data,
                                          -1, true, true_data));
  });
  TEST_SYNC_POINT(
      "ExternalSSTFileTest::IngestFilesIntoMultipleColumnFamilies_MixedState:"
      "BeforeRead");
  // Should see only data before ingestion
  for (size_t i = 0; i != handles_.size(); ++i) {
    const auto& orig_data = data_before_ingestion[i];
    for (; iters[i]->Valid(); iters[i]->Next()) {
      const std::string& key = iters[i]->key().ToString();
      const std::string& value = iters[i]->value().ToString();
      std::map<std::string, std::string>::const_iterator it =
          orig_data.find(key);
      ASSERT_NE(orig_data.end(), it);
      ASSERT_EQ(it->second, value);
    }
  }
  TEST_SYNC_POINT(
      "ExternalSSTFileTest::IngestFilesIntoMultipleColumnFamilies_MixedState:"
      "AfterRead");
  ingest_thread.join();
  for (auto* iter : iters) {
    delete iter;
  }
  iters.clear();
  dbfull()->ReleaseSnapshot(read_opts.snapshot);

  Close();
  ReopenWithColumnFamilies({kDefaultColumnFamilyName, "pikachu"}, options);
  // Should see consistent state after ingestion for all column families even
  // without snapshot.
  ASSERT_EQ(2, handles_.size());
  int cf = 0;
  for (const auto& verify_map : true_data) {
    for (const auto& elem : verify_map) {
      const std::string& key = elem.first;
      const std::string& value = elem.second;
      ASSERT_EQ(value, Get(cf, key));
    }
    ++cf;
  }
  Close();
  Destroy(options, true /* delete_cf_paths */);
}

TEST_P(ExternalSSTFileTest, IngestFilesIntoMultipleColumnFamilies_PrepareFail) {
  std::unique_ptr<FaultInjectionTestEnv> fault_injection_env(
      new FaultInjectionTestEnv(env_));
  Options options = CurrentOptions();
  options.env = fault_injection_env.get();
  SyncPoint::GetInstance()->DisableProcessing();
  SyncPoint::GetInstance()->ClearAllCallBacks();
  SyncPoint::GetInstance()->LoadDependency({
      {"DBImpl::IngestExternalFiles:BeforeLastJobPrepare:0",
       "ExternalSSTFileTest::IngestFilesIntoMultipleColumnFamilies_PrepareFail:"
       "0"},
      {"ExternalSSTFileTest::IngestFilesIntoMultipleColumnFamilies:PrepareFail:"
       "1",
       "DBImpl::IngestExternalFiles:BeforeLastJobPrepare:1"},
  });
  SyncPoint::GetInstance()->EnableProcessing();
  CreateAndReopenWithCF({"pikachu"}, options);
  std::vector<ColumnFamilyHandle*> column_families;
  column_families.push_back(handles_[0]);
  column_families.push_back(handles_[1]);
  std::vector<IngestExternalFileOptions> ifos(column_families.size());
  for (auto& ifo : ifos) {
    ifo.allow_global_seqno = true;  // Always allow global_seqno
    // May or may not write global_seqno
    ifo.write_global_seqno = std::get<0>(GetParam());
    // Whether to verify block checksums before ingest
    ifo.verify_checksums_before_ingest = std::get<1>(GetParam());
  }
  std::vector<std::vector<std::pair<std::string, std::string>>> data;
  data.push_back(
      {std::make_pair("foo1", "fv1"), std::make_pair("foo2", "fv2")});
  data.push_back(
      {std::make_pair("bar1", "bv1"), std::make_pair("bar2", "bv2")});
  // Resize the true_data vector upon construction to avoid re-alloc
  std::vector<std::map<std::string, std::string>> true_data(
      column_families.size());
  port::Thread ingest_thread([&]() {
    Status s = GenerateAndAddExternalFiles(options, column_families, ifos, data,
                                           -1, true, true_data);
    ASSERT_NOK(s);
  });
  TEST_SYNC_POINT(
      "ExternalSSTFileTest::IngestFilesIntoMultipleColumnFamilies_PrepareFail:"
      "0");
  fault_injection_env->SetFilesystemActive(false);
  TEST_SYNC_POINT(
      "ExternalSSTFileTest::IngestFilesIntoMultipleColumnFamilies:PrepareFail:"
      "1");
  ingest_thread.join();

  fault_injection_env->SetFilesystemActive(true);
  Close();
  ReopenWithColumnFamilies({kDefaultColumnFamilyName, "pikachu"}, options);
  ASSERT_EQ(2, handles_.size());
  int cf = 0;
  for (const auto& verify_map : true_data) {
    for (const auto& elem : verify_map) {
      const std::string& key = elem.first;
      ASSERT_EQ("NOT_FOUND", Get(cf, key));
    }
    ++cf;
  }
  Close();
  Destroy(options, true /* delete_cf_paths */);
}

TEST_P(ExternalSSTFileTest, IngestFilesIntoMultipleColumnFamilies_CommitFail) {
  std::unique_ptr<FaultInjectionTestEnv> fault_injection_env(
      new FaultInjectionTestEnv(env_));
  Options options = CurrentOptions();
  options.env = fault_injection_env.get();
  SyncPoint::GetInstance()->DisableProcessing();
  SyncPoint::GetInstance()->ClearAllCallBacks();
  SyncPoint::GetInstance()->LoadDependency({
      {"DBImpl::IngestExternalFiles:BeforeJobsRun:0",
       "ExternalSSTFileTest::IngestFilesIntoMultipleColumnFamilies_CommitFail:"
       "0"},
      {"ExternalSSTFileTest::IngestFilesIntoMultipleColumnFamilies_CommitFail:"
       "1",
       "DBImpl::IngestExternalFiles:BeforeJobsRun:1"},
  });
  SyncPoint::GetInstance()->EnableProcessing();
  CreateAndReopenWithCF({"pikachu"}, options);
  std::vector<ColumnFamilyHandle*> column_families;
  column_families.push_back(handles_[0]);
  column_families.push_back(handles_[1]);
  std::vector<IngestExternalFileOptions> ifos(column_families.size());
  for (auto& ifo : ifos) {
    ifo.allow_global_seqno = true;  // Always allow global_seqno
    // May or may not write global_seqno
    ifo.write_global_seqno = std::get<0>(GetParam());
    // Whether to verify block checksums before ingestion
    ifo.verify_checksums_before_ingest = std::get<1>(GetParam());
  }
  std::vector<std::vector<std::pair<std::string, std::string>>> data;
  data.push_back(
      {std::make_pair("foo1", "fv1"), std::make_pair("foo2", "fv2")});
  data.push_back(
      {std::make_pair("bar1", "bv1"), std::make_pair("bar2", "bv2")});
  // Resize the true_data vector upon construction to avoid re-alloc
  std::vector<std::map<std::string, std::string>> true_data(
      column_families.size());
  port::Thread ingest_thread([&]() {
    Status s = GenerateAndAddExternalFiles(options, column_families, ifos, data,
                                           -1, true, true_data);
    ASSERT_NOK(s);
  });
  TEST_SYNC_POINT(
      "ExternalSSTFileTest::IngestFilesIntoMultipleColumnFamilies_CommitFail:"
      "0");
  fault_injection_env->SetFilesystemActive(false);
  TEST_SYNC_POINT(
      "ExternalSSTFileTest::IngestFilesIntoMultipleColumnFamilies_CommitFail:"
      "1");
  ingest_thread.join();

  fault_injection_env->SetFilesystemActive(true);
  Close();
  ReopenWithColumnFamilies({kDefaultColumnFamilyName, "pikachu"}, options);
  ASSERT_EQ(2, handles_.size());
  int cf = 0;
  for (const auto& verify_map : true_data) {
    for (const auto& elem : verify_map) {
      const std::string& key = elem.first;
      ASSERT_EQ("NOT_FOUND", Get(cf, key));
    }
    ++cf;
  }
  Close();
  Destroy(options, true /* delete_cf_paths */);
}

TEST_P(ExternalSSTFileTest,
       IngestFilesIntoMultipleColumnFamilies_PartialManifestWriteFail) {
  std::unique_ptr<FaultInjectionTestEnv> fault_injection_env(
      new FaultInjectionTestEnv(env_));
  Options options = CurrentOptions();
  options.env = fault_injection_env.get();

  CreateAndReopenWithCF({"pikachu"}, options);

  SyncPoint::GetInstance()->ClearTrace();
  SyncPoint::GetInstance()->DisableProcessing();
  SyncPoint::GetInstance()->ClearAllCallBacks();
  SyncPoint::GetInstance()->LoadDependency({
      {"VersionSet::ProcessManifestWrites:BeforeWriteLastVersionEdit:0",
       "ExternalSSTFileTest::IngestFilesIntoMultipleColumnFamilies_"
       "PartialManifestWriteFail:0"},
      {"ExternalSSTFileTest::IngestFilesIntoMultipleColumnFamilies_"
       "PartialManifestWriteFail:1",
       "VersionSet::ProcessManifestWrites:BeforeWriteLastVersionEdit:1"},
  });
  SyncPoint::GetInstance()->EnableProcessing();

  std::vector<ColumnFamilyHandle*> column_families;
  column_families.push_back(handles_[0]);
  column_families.push_back(handles_[1]);
  std::vector<IngestExternalFileOptions> ifos(column_families.size());
  for (auto& ifo : ifos) {
    ifo.allow_global_seqno = true;  // Always allow global_seqno
    // May or may not write global_seqno
    ifo.write_global_seqno = std::get<0>(GetParam());
    // Whether to verify block checksums before ingestion
    ifo.verify_checksums_before_ingest = std::get<1>(GetParam());
  }
  std::vector<std::vector<std::pair<std::string, std::string>>> data;
  data.push_back(
      {std::make_pair("foo1", "fv1"), std::make_pair("foo2", "fv2")});
  data.push_back(
      {std::make_pair("bar1", "bv1"), std::make_pair("bar2", "bv2")});
  // Resize the true_data vector upon construction to avoid re-alloc
  std::vector<std::map<std::string, std::string>> true_data(
      column_families.size());
  port::Thread ingest_thread([&]() {
    Status s = GenerateAndAddExternalFiles(options, column_families, ifos, data,
                                           -1, true, true_data);
    ASSERT_NOK(s);
  });
  TEST_SYNC_POINT(
      "ExternalSSTFileTest::IngestFilesIntoMultipleColumnFamilies_"
      "PartialManifestWriteFail:0");
  fault_injection_env->SetFilesystemActive(false);
  TEST_SYNC_POINT(
      "ExternalSSTFileTest::IngestFilesIntoMultipleColumnFamilies_"
      "PartialManifestWriteFail:1");
  ingest_thread.join();

  fault_injection_env->DropUnsyncedFileData();
  fault_injection_env->SetFilesystemActive(true);
  Close();
  ReopenWithColumnFamilies({kDefaultColumnFamilyName, "pikachu"}, options);
  ASSERT_EQ(2, handles_.size());
  int cf = 0;
  for (const auto& verify_map : true_data) {
    for (const auto& elem : verify_map) {
      const std::string& key = elem.first;
      ASSERT_EQ("NOT_FOUND", Get(cf, key));
    }
    ++cf;
  }
  Close();
  Destroy(options, true /* delete_cf_paths */);
>>>>>>> 51a90415
}

INSTANTIATE_TEST_CASE_P(ExternalSSTFileTest, ExternalSSTFileTest,
                        testing::Values(std::make_tuple(false, false),
                                        std::make_tuple(false, true),
                                        std::make_tuple(true, false),
                                        std::make_tuple(true, true)));

}  // namespace rocksdb

int main(int argc, char** argv) {
  rocksdb::port::InstallStackTraceHandler();
  ::testing::InitGoogleTest(&argc, argv);
  return RUN_ALL_TESTS();
}

#else
#include <stdio.h>

int main(int /*argc*/, char** /*argv*/) {
  fprintf(stderr,
          "SKIPPED as External SST File Writer and Ingestion are not supported "
          "in ROCKSDB_LITE\n");
  return 0;
}

#endif  // !ROCKSDB_LITE<|MERGE_RESOLUTION|>--- conflicted
+++ resolved
@@ -2318,7 +2318,6 @@
   }
 }
 
-<<<<<<< HEAD
 TEST_F(ExternalSSTFileTest, IngestFileWrittenWithCompressionDictionary) {
   if (!ZSTD_Supported()) {
     return;
@@ -2348,7 +2347,8 @@
   }
   ASSERT_OK(GenerateAndAddExternalFile(options, std::move(random_data)));
   ASSERT_EQ(1, num_compression_dicts);
-=======
+}
+
 TEST_P(ExternalSSTFileTest, IngestFilesIntoMultipleColumnFamilies_Success) {
   std::unique_ptr<FaultInjectionTestEnv> fault_injection_env(
       new FaultInjectionTestEnv(env_));
@@ -2712,7 +2712,6 @@
   }
   Close();
   Destroy(options, true /* delete_cf_paths */);
->>>>>>> 51a90415
 }
 
 INSTANTIATE_TEST_CASE_P(ExternalSSTFileTest, ExternalSSTFileTest,
