--- conflicted
+++ resolved
@@ -1055,11 +1055,8 @@
   if (file_iter_.iter() != nullptr) {
     file_iter_.SeekForPrev(target);
   }
-<<<<<<< HEAD
   SkipEmptyFileBackward();
-=======
   CheckMayBeOutOfLowerBound();
->>>>>>> 872a261f
 }
 
 void LevelIterator::SeekToFirst() {
